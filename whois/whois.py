# -*- coding: utf-8 -*-

"""
Whois client for python.

transliteration of:
http://www.opensource.apple.com/source/adv_cmds/adv_cmds-138.1/whois/whois.c

Copyright (c) 2010 Chris Wolf

Permission is hereby granted, free of charge, to any person obtaining a copy
of this software and associated documentation files (the "Software"), to deal
in the Software without restriction, including without limitation the rights
to use, copy, modify, merge, publish, distribute, sublicense, and/or sell
copies of the Software, and to permit persons to whom the Software is
furnished to do so, subject to the following conditions:

The above copyright notice and this permission notice shall be included in
all copies or substantial portions of the Software.

THE SOFTWARE IS PROVIDED "AS IS", WITHOUT WARRANTY OF ANY KIND, EXPRESS OR
IMPLIED, INCLUDING BUT NOT LIMITED TO THE WARRANTIES OF MERCHANTABILITY,
FITNESS FOR A PARTICULAR PURPOSE AND NONINFRINGEMENT. IN NO EVENT SHALL THE
AUTHORS OR COPYRIGHT HOLDERS BE LIABLE FOR ANY CLAIM, DAMAGES OR OTHER
LIABILITY, WHETHER IN AN ACTION OF CONTRACT, TORT OR OTHERWISE, ARISING FROM,
OUT OF OR IN CONNECTION WITH THE SOFTWARE OR THE USE OR OTHER DEALINGS IN
THE SOFTWARE.
"""

from __future__ import print_function
from __future__ import unicode_literals
from __future__ import division
from __future__ import absolute_import
from future import standard_library

import os
import optparse
import socket
import sys
import re
from builtins import object
from builtins import *  # noqa
import logging
standard_library.install_aliases()

logger = logging.getLogger(__name__)


class NICClient(object):
    """Basic whois client."""

    ABUSEHOST = "whois.abuse.net"
    AI_HOST = "whois.nic.ai"
    ANICHOST = "whois.arin.net"
    APP_HOST = "whois.nic.google"
    AR_HOST = "whois.nic.ar"
    BNICHOST = "whois.registro.br"
    BY_HOST = "whois.cctld.by"
    CA_HOST = "whois.ca.fury.ca"
    CHAT_HOST = "whois.nic.chat"
    CL_HOST = "whois.nic.cl"
    CR_HOST = "whois.nic.cr"
    DEFAULT_PORT = "nicname"
    DENICHOST = "whois.denic.de"
    DEV_HOST = "whois.nic.google"
    DE_HOST = "whois.denic.de"
    DK_HOST = "whois.dk-hostmaster.dk"
    DNICHOST = "whois.nic.mil"
    DO_HOST = "whois.nic.do"
    GAMES_HOST = "whois.nic.games"
    GNICHOST = "whois.nic.gov"
    GOOGLE_HOST = "whois.nic.google"
    GROUP_HOST = 'whois.namecheap.com'
    HK_HOST = "whois.hkirc.hk"
    HN_HOST = "whois.nic.hn"
    HR_HOST = "whois.dns.hr"
    IANAHOST = "whois.iana.org"
    INICHOST = "whois.networksolutions.com"
    IST_HOST = "whois.afilias-srs.net"
    JOBS_HOST = "whois.nic.jobs"
    JP_HOST = 'whois.jprs.jp'
    KZ_HOST = "whois.nic.kz"
    LAT_HOST = "whois.nic.lat"
    LI_HOST = "whois.nic.li"
    LNICHOST = "whois.lacnic.net"
    LT_HOST = 'whois.domreg.lt'
    MARKET_HOST = "whois.nic.market"
    MNICHOST = "whois.ra.net"
    MONEY_HOST = "whois.nic.money"
    MX_HOST = "whois.mx"
    NICHOST = "whois.crsnic.net"
    NL_HOST = 'whois.domain-registry.nl'
    NORIDHOST = "whois.norid.no"
    ONLINE_HOST = "whois.nic.online"
    OOO_HOST = "whois.nic.ooo"
<<<<<<< HEAD
    MARKET_HOST = "whois.nic.market"
    NL_HOST = 'whois.domain-registry.nl'
=======
    PAGE_HOST = "whois.nic.page"
    PANDIHOST = "whois.pandi.or.id"
    PE_HOST = "kero.yachay.pe"
    PNICHOST = "whois.apnic.net"
    QNICHOST_TAIL = ".whois-servers.net"
    RNICHOST = "whois.ripe.net"
    SNICHOST = "whois.6bone.net"
    WEBSITE_HOST = "whois.nic.website"
    ZA_HOST = "whois.registry.net.za"
>>>>>>> c5f1f984

    WHOIS_RECURSE = 0x01
    WHOIS_QUICK = 0x02

    ip_whois = [LNICHOST, RNICHOST, PNICHOST, BNICHOST, PANDIHOST]

    def __init__(self):
        """Initialize default basic settings."""
        self.use_qnichost = False

    def findwhois_server(self, buf, hostname, query):
        """Search for regional-specific whois server.

        The initial TLD lookup results might contain a link to an alternative
        server.
        """
        nhost = None
        match = re.compile(
            r'Domain Name: {}\s*.*?Whois Server: (.*?)\s'.format(query),
            flags=re.IGNORECASE | re.DOTALL
            ).search(buf)
        if match:
            nhost = match.groups()[0]
            # if the whois address is domain.tld/something then
            # s.connect((hostname, 43)) does not work
            if nhost.count('/') > 0:
                nhost = None
        elif hostname == NICClient.ANICHOST:
            for nichost in NICClient.ip_whois:
                if buf.find(nichost) != -1:
                    nhost = nichost
                    break
        return nhost

    def whois(self, query, hostname, flags, many_results=False, quiet=False):
        """Perform whois lookups.

        First, perform initial lookup with TLD whois server. Then, if the
        `quick` flag is `False`, search that result for the region-specifc
        whois server and do a lookup there for contact details.

        If `quiet` is `True`, will not print a message to STDOUT when a socket
        error is encountered.
        """
        response = b''
        if "SOCKS" in os.environ:
            try:
                import socks
            except ImportError as e:
                logger.error(
                    "You need to install the Python socks module. Install PIP"
                    " (https://bootstrap.pypa.io/get-pip.py) and then "
                    "'pip install PySocks'")
                raise e
            socks_user, socks_password = None, None
            if "@" in os.environ["SOCKS"]:
                creds, proxy = os.environ["SOCKS"].split("@")
                socks_user, socks_password = creds.split(":")
            else:
                proxy = os.environ["SOCKS"]
            socksproxy, port = proxy.split(":")
            socks_proto = socket.AF_INET
            if socket.AF_INET6 in [sock[0] for sock in socket.getaddrinfo(socksproxy, port)]:
                socks_proto = socket.AF_INET6
            s = socks.socksocket(socks_proto)
            s.set_proxy(socks.SOCKS5, socksproxy, int(port), True, socks_user, socks_password)
        else:
            s = socket.socket(socket.AF_INET, socket.SOCK_STREAM)
        s.settimeout(10)

        # socket.connect in a try, in order to allow things like looping whois
        # on different domains without stopping on timeouts:
        # https://stackoverflow.com/questions/25447803/python-socket-connection-exception
        try:
            s.connect((hostname, 43))
            try:
                query = query.decode('utf-8')
            except UnicodeEncodeError:
                pass  # Already Unicode (python2's error)
            except AttributeError:
                pass  # Already Unicode (python3's error)

            if hostname == NICClient.DENICHOST:
                query_bytes = "-T dn,ace -C UTF-8 " + query
            elif hostname == NICClient.DK_HOST:
                query_bytes = " --show-handles " + query
            elif hostname.endswith(NICClient.QNICHOST_TAIL) and many_results:
                query_bytes = '=' + query
            else:
                query_bytes = query
            s.send(bytes(query_bytes, 'utf-8') + b"\r\n")
            # recv returns bytes
            while True:
                d = s.recv(4096)
                response += d
                if not d:
                    break
            s.close()

            nhost = None
            response = response.decode('utf-8', 'replace')
            if 'with "=xxx"' in response:
                return self.whois(query, hostname, flags, True)
            if flags & NICClient.WHOIS_RECURSE and nhost is None:
                nhost = self.findwhois_server(response, hostname, query)
            if nhost is not None:
                response += self.whois(query, nhost, 0, quiet=True)
        except socket.error as exc:
            if not quiet:
                print("Error trying to connect to socket: closing socket - {}".format(exc))
            s.close()
            # 'response' is assigned a value (also a str) even on socket
            # timeout
            response = "Socket not responding: {}".format(exc)
        return response

    def choose_server(self, domain):
        """Choose initial lookup NIC host."""
        try:
            domain = domain.encode('idna').decode('utf-8')
        except TypeError:
            domain = domain.decode('utf-8').encode('idna').decode('utf-8')
        except AttributeError:
            domain = domain.decode('utf-8').encode('idna').decode('utf-8')
        if domain.endswith("-NORID"):
            return NICClient.NORIDHOST
        if domain.endswith("id"):
            return NICClient.PANDIHOST
        if domain.endswith("hr"):
            return NICClient.HR_HOST

        domain = domain.split('.')
        if len(domain) < 2:
            return None
        tld = domain[-1]
        if tld[0].isdigit():
            return NICClient.ANICHOST
        elif tld == 'ai':
            return NICClient.AI_HOST
        elif tld == 'app':
            return NICClient.APP_HOST
        elif tld == 'ar':
            return NICClient.AR_HOST
        elif tld == 'by':
            return NICClient.BY_HOST
        elif tld == 'ca':
            return NICClient.CA_HOST
        elif tld == 'chat':
            return NICClient.CHAT_HOST
        elif tld == 'cl':
            return NICClient.CL_HOST
        elif tld == 'cr':
            return NICClient.CR_HOST
        elif tld == 'de':
            return NICClient.DE_HOST
        elif tld == 'dev':
            return NICClient.DEV_HOST
        elif tld == 'do':
            return NICClient.DO_HOST
        elif tld == 'games':
            return NICClient.GAMES_HOST
        elif tld == 'goog' or tld == 'google':
            return NICClient.GOOGLE_HOST
        elif tld == 'group':
            return NICClient.GROUP_HOST
        elif tld == 'hk':
            return NICClient.HK_HOST
        elif tld == 'hn':
            return NICClient.HN_HOST
        elif tld == 'ist':
            return NICClient.IST_HOST
        elif tld == 'jobs':
            return NICClient.JOBS_HOST
        elif tld == 'jp':
            return NICClient.JP_HOST
        elif tld == 'kz':
            return NICClient.KZ_HOST
        elif tld == 'lat':
            return NICClient.LAT_HOST
        elif tld == 'li':
            return NICClient.LI_HOST
        elif tld == 'lt':
            return NICClient.LT_HOST
        elif tld == 'market':
            return NICClient.MARKET_HOST
        elif tld == 'money':
            return NICClient.MONEY_HOST
        elif tld == 'mx':
            return NICClient.MX_HOST
        elif tld == 'nl':
            return NICClient.NL_HOST
        elif tld == 'online':
            return NICClient.ONLINE_HOST
        elif tld == 'ooo':
            return NICClient.OOO_HOST
        elif tld == 'page':
            return NICClient.PAGE_HOST
        elif tld == 'pe':
            return NICClient.PE_HOST
        elif tld == 'website':
            return NICClient.WEBSITE_HOST
<<<<<<< HEAD
        elif tld == 'ooo':
            return NICClient.OOO_HOST
        elif tld == 'market':
            return NICClient.MARKET_HOST
        elif tld == 'nl':
            return NICClient.NL_HOST
=======
        elif tld == 'za':
            return NICClient.ZA_HOST
>>>>>>> c5f1f984
        else:
            return tld + NICClient.QNICHOST_TAIL

<<<<<<< HEAD
    def whois_lookup(self, options, query_arg, flags):
        """Perform whois lookups.

        This is the main entry point.

        Perform initial lookup on TLD whois server, or other server to get
        region-specific whois server, then if quick flag is false, perform a
        second lookup on the region-specific server for contact records.
        """
=======
    def whois_lookup(self, options, query_arg, flags, quiet=False):
        """Main entry point: Perform initial lookup on TLD whois server,
        or other server to get region-specific whois server, then if quick
        flag is false, perform a second lookup on the region-specific
        server for contact records.  If `quiet` is `True`, no message
        will be printed to STDOUT when a socket error is encountered."""
>>>>>>> c5f1f984
        nichost = None
        # whoud happen when this function is called by other than main
        if options is None:
            options = {}

        if ('whoishost' not in options or options['whoishost'] is None) \
                and ('country' not in options or options['country'] is None):
            self.use_qnichost = True
            options['whoishost'] = NICClient.NICHOST
            if not (flags & NICClient.WHOIS_QUICK):
                flags |= NICClient.WHOIS_RECURSE

        if 'country' in options and options['country'] is not None:

            result = self.whois(
                query_arg,
                options['country'] + NICClient.QNICHOST_TAIL,
                flags,
                quiet=quiet,
            )
        elif self.use_qnichost:
            nichost = self.choose_server(query_arg)
            if nichost is not None:
                result = self.whois(query_arg, nichost, flags, quiet=quiet)
            else:
                result = ''
        else:
            result = self.whois(query_arg, options['whoishost'], flags, quiet=quiet)
        return result


def parse_command_line(argv):
    """Parse CLI arguments.

    Options handling mostly follows the UNIX whois(1) man page, except
    long-form options can also be used.
    """
    usage = "usage: %prog [options] name"

    parser = optparse.OptionParser(add_help_option=False, usage=usage)
    parser.add_option("-a", "--arin", action="store_const",
                      const=NICClient.ANICHOST, dest="whoishost",
                      help="Lookup using host " + NICClient.ANICHOST)
    parser.add_option("-A", "--apnic", action="store_const",
                      const=NICClient.PNICHOST, dest="whoishost",
                      help="Lookup using host " + NICClient.PNICHOST)
    parser.add_option("-b", "--abuse", action="store_const",
                      const=NICClient.ABUSEHOST, dest="whoishost",
                      help="Lookup using host " + NICClient.ABUSEHOST)
    parser.add_option("-c", "--country", action="store",
                      type="string", dest="country",
                      help="Lookup using country-specific NIC")
    parser.add_option("-d", "--mil", action="store_const",
                      const=NICClient.DNICHOST, dest="whoishost",
                      help="Lookup using host " + NICClient.DNICHOST)
    parser.add_option("-g", "--gov", action="store_const",
                      const=NICClient.GNICHOST, dest="whoishost",
                      help="Lookup using host " + NICClient.GNICHOST)
    parser.add_option("-h", "--host", action="store",
                      type="string", dest="whoishost",
                      help="Lookup using specified whois host")
    parser.add_option("-i", "--nws", action="store_const",
                      const=NICClient.INICHOST, dest="whoishost",
                      help="Lookup using host " + NICClient.INICHOST)
    parser.add_option("-I", "--iana", action="store_const",
                      const=NICClient.IANAHOST, dest="whoishost",
                      help="Lookup using host " + NICClient.IANAHOST)
    parser.add_option("-l", "--lcanic", action="store_const",
                      const=NICClient.LNICHOST, dest="whoishost",
                      help="Lookup using host " + NICClient.LNICHOST)
    parser.add_option("-m", "--ra", action="store_const",
                      const=NICClient.MNICHOST, dest="whoishost",
                      help="Lookup using host " + NICClient.MNICHOST)
    parser.add_option("-p", "--port", action="store",
                      type="int", dest="port",
                      help="Lookup using specified tcp port")
    parser.add_option("-Q", "--quick", action="store_true",
                      dest="b_quicklookup",
                      help="Perform quick lookup")
    parser.add_option("-r", "--ripe", action="store_const",
                      const=NICClient.RNICHOST, dest="whoishost",
                      help="Lookup using host " + NICClient.RNICHOST)
    parser.add_option("-R", "--ru", action="store_const",
                      const="ru", dest="country",
                      help="Lookup Russian NIC")
    parser.add_option("-6", "--6bone", action="store_const",
                      const=NICClient.SNICHOST, dest="whoishost",
                      help="Lookup using host " + NICClient.SNICHOST)
    parser.add_option("-n", "--ina", action="store_const",
                      const=NICClient.PANDIHOST, dest="whoishost",
                      help="Lookup using host " + NICClient.PANDIHOST)
    parser.add_option("-?", "--help", action="help")

    return parser.parse_args(argv)


if __name__ == "__main__":
    flags = 0
    nic_client = NICClient()
    options, args = parse_command_line(sys.argv)
    if options.b_quicklookup:
        flags = flags | NICClient.WHOIS_QUICK
    logger.debug(nic_client.whois_lookup(options.__dict__, args[1], flags))<|MERGE_RESOLUTION|>--- conflicted
+++ resolved
@@ -93,10 +93,6 @@
     NORIDHOST = "whois.norid.no"
     ONLINE_HOST = "whois.nic.online"
     OOO_HOST = "whois.nic.ooo"
-<<<<<<< HEAD
-    MARKET_HOST = "whois.nic.market"
-    NL_HOST = 'whois.domain-registry.nl'
-=======
     PAGE_HOST = "whois.nic.page"
     PANDIHOST = "whois.pandi.or.id"
     PE_HOST = "kero.yachay.pe"
@@ -106,7 +102,6 @@
     SNICHOST = "whois.6bone.net"
     WEBSITE_HOST = "whois.nic.website"
     ZA_HOST = "whois.registry.net.za"
->>>>>>> c5f1f984
 
     WHOIS_RECURSE = 0x01
     WHOIS_QUICK = 0x02
@@ -308,38 +303,23 @@
             return NICClient.PE_HOST
         elif tld == 'website':
             return NICClient.WEBSITE_HOST
-<<<<<<< HEAD
-        elif tld == 'ooo':
-            return NICClient.OOO_HOST
-        elif tld == 'market':
-            return NICClient.MARKET_HOST
-        elif tld == 'nl':
-            return NICClient.NL_HOST
-=======
         elif tld == 'za':
             return NICClient.ZA_HOST
->>>>>>> c5f1f984
         else:
             return tld + NICClient.QNICHOST_TAIL
 
-<<<<<<< HEAD
-    def whois_lookup(self, options, query_arg, flags):
+
+    def whois_lookup(self, options, query_arg, flags, quiet=False):
         """Perform whois lookups.
 
         This is the main entry point.
 
-        Perform initial lookup on TLD whois server, or other server to get
-        region-specific whois server, then if quick flag is false, perform a
-        second lookup on the region-specific server for contact records.
-        """
-=======
-    def whois_lookup(self, options, query_arg, flags, quiet=False):
-        """Main entry point: Perform initial lookup on TLD whois server,
+        Perform initial lookup on TLD whois server,
         or other server to get region-specific whois server, then if quick
         flag is false, perform a second lookup on the region-specific
         server for contact records.  If `quiet` is `True`, no message
-        will be printed to STDOUT when a socket error is encountered."""
->>>>>>> c5f1f984
+        will be printed to STDOUT when a socket error is encountered.
+        """
         nichost = None
         # whoud happen when this function is called by other than main
         if options is None:
