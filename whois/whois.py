# -*- coding: utf-8 -*-

"""
Whois client for python.

transliteration of:
http://www.opensource.apple.com/source/adv_cmds/adv_cmds-138.1/whois/whois.c

Copyright (c) 2010 Chris Wolf

Permission is hereby granted, free of charge, to any person obtaining a copy
of this software and associated documentation files (the "Software"), to deal
in the Software without restriction, including without limitation the rights
to use, copy, modify, merge, publish, distribute, sublicense, and/or sell
copies of the Software, and to permit persons to whom the Software is
furnished to do so, subject to the following conditions:

The above copyright notice and this permission notice shall be included in
all copies or substantial portions of the Software.

THE SOFTWARE IS PROVIDED "AS IS", WITHOUT WARRANTY OF ANY KIND, EXPRESS OR
IMPLIED, INCLUDING BUT NOT LIMITED TO THE WARRANTIES OF MERCHANTABILITY,
FITNESS FOR A PARTICULAR PURPOSE AND NONINFRINGEMENT. IN NO EVENT SHALL THE
AUTHORS OR COPYRIGHT HOLDERS BE LIABLE FOR ANY CLAIM, DAMAGES OR OTHER
LIABILITY, WHETHER IN AN ACTION OF CONTRACT, TORT OR OTHERWISE, ARISING FROM,
OUT OF OR IN CONNECTION WITH THE SOFTWARE OR THE USE OR OTHER DEALINGS IN
THE SOFTWARE.
"""

from __future__ import print_function
from __future__ import unicode_literals
from __future__ import division
from __future__ import absolute_import
from future import standard_library

import os
import optparse
import socket
import sys
import re
from builtins import object
from builtins import *  # noqa
import logging
standard_library.install_aliases()

logger = logging.getLogger(__name__)


class NICClient(object):
    """Basic whois client."""

    ABUSEHOST = "whois.abuse.net"
    AI_HOST = "whois.nic.ai"
    ANICHOST = "whois.arin.net"
    APP_HOST = "whois.nic.google"
    AR_HOST = "whois.nic.ar"
    BNICHOST = "whois.registro.br"
    BY_HOST = "whois.cctld.by"
    CA_HOST = "whois.ca.fury.ca"
    CHAT_HOST = "whois.nic.chat"
    CL_HOST = "whois.nic.cl"
    CR_HOST = "whois.nic.cr"
    DEFAULT_PORT = "nicname"
    DENICHOST = "whois.denic.de"
    DEV_HOST = "whois.nic.google"
    DE_HOST = "whois.denic.de"
    DK_HOST = "whois.dk-hostmaster.dk"
    DNICHOST = "whois.nic.mil"
    DO_HOST = "whois.nic.do"
    GAMES_HOST = "whois.nic.games"
    GNICHOST = "whois.nic.gov"
    GOOGLE_HOST = "whois.nic.google"
    GROUP_HOST = 'whois.namecheap.com'
    HK_HOST = "whois.hkirc.hk"
    HN_HOST = "whois.nic.hn"
    HR_HOST = "whois.dns.hr"
    IANAHOST = "whois.iana.org"
    INICHOST = "whois.networksolutions.com"
    IST_HOST = "whois.afilias-srs.net"
    JOBS_HOST = "whois.nic.jobs"
    JP_HOST = 'whois.jprs.jp'
    KZ_HOST = "whois.nic.kz"
    LAT_HOST = "whois.nic.lat"
    LI_HOST = "whois.nic.li"
    LNICHOST = "whois.lacnic.net"
    LT_HOST = 'whois.domreg.lt'
    MARKET_HOST = "whois.nic.market"
    MNICHOST = "whois.ra.net"
    MONEY_HOST = "whois.nic.money"
    MX_HOST = "whois.mx"
    NICHOST = "whois.crsnic.net"
    NL_HOST = 'whois.domain-registry.nl'
    NORIDHOST = "whois.norid.no"
    ONLINE_HOST = "whois.nic.online"
    OOO_HOST = "whois.nic.ooo"
    PAGE_HOST = "whois.nic.page"
    PANDIHOST = "whois.pandi.or.id"
    PE_HOST = "kero.yachay.pe"
    PNICHOST = "whois.apnic.net"
    QNICHOST_TAIL = ".whois-servers.net"
    QNICHOST_HEAD = "whois.nic."
    RNICHOST = "whois.ripe.net"
    SNICHOST = "whois.6bone.net"
    WEBSITE_HOST = "whois.nic.website"
    ZA_HOST = "whois.registry.net.za"

    WHOIS_RECURSE = 0x01
    WHOIS_QUICK = 0x02

    ip_whois = [LNICHOST, RNICHOST, PNICHOST, BNICHOST, PANDIHOST]

    def __init__(self):
        """Initialize default basic settings."""
        self.use_qnichost = False

    def findwhois_server(self, buf, hostname, query):
        """Search for regional-specific whois server.

        The initial TLD lookup results might contain a link to an alternative
        server.
        """
        nhost = None
        match = re.compile(
            r'Domain Name: {}\s*.*?Whois Server: (.*?)\s'.format(query),
            flags=re.IGNORECASE | re.DOTALL
            ).search(buf)
        if match:
            nhost = match.groups()[0]
            # if the whois address is domain.tld/something then
            # s.connect((hostname, 43)) does not work
            if nhost.count('/') > 0:
                nhost = None
        elif hostname == NICClient.ANICHOST:
            for nichost in NICClient.ip_whois:
                if buf.find(nichost) != -1:
                    nhost = nichost
                    break
        return nhost

    def whois(self, query, hostname, flags, many_results=False, quiet=False):
<<<<<<< HEAD
        """Perform whois lookups.

        First, perform initial lookup with TLD whois server. Then, if the
        `quick` flag is `False`, search that result for the region-specifc
        whois server and do a lookup there for contact details.

        If `quiet` is `True`, will not print a message to STDOUT when a socket
        error is encountered.
=======
        """Perform initial lookup with TLD whois server
        then, if the quick flag is false, search that result
        for the region-specifc whois server and do a lookup
        there for contact details.  If `quiet` is `True`, will
        not send a message to logger when a socket error
        is encountered.
>>>>>>> 56dc7e41
        """
        response = b''
        if "SOCKS" in os.environ:
            try:
                import socks
            except ImportError as e:
                logger.error(
                    "You need to install the Python socks module. Install PIP"
                    " (https://bootstrap.pypa.io/get-pip.py) and then "
                    "'pip install PySocks'")
                raise e
            socks_user, socks_password = None, None
            if "@" in os.environ["SOCKS"]:
                creds, proxy = os.environ["SOCKS"].split("@")
                socks_user, socks_password = creds.split(":")
            else:
                proxy = os.environ["SOCKS"]
            socksproxy, port = proxy.split(":")
            socks_proto = socket.AF_INET
            if socket.AF_INET6 in [sock[0] for sock in socket.getaddrinfo(socksproxy, port)]:
                socks_proto = socket.AF_INET6
            s = socks.socksocket(socks_proto)
            s.set_proxy(socks.SOCKS5, socksproxy, int(port), True, socks_user, socks_password)
        else:
            s = socket.socket(socket.AF_INET, socket.SOCK_STREAM)
        s.settimeout(10)

        # socket.connect in a try, in order to allow things like looping whois
        # on different domains without stopping on timeouts:
        # https://stackoverflow.com/questions/25447803/python-socket-connection-exception
        try:
            s.connect((hostname, 43))
            try:
                query = query.decode('utf-8')
            except UnicodeEncodeError:
                pass  # Already Unicode (python2's error)
            except AttributeError:
                pass  # Already Unicode (python3's error)

            if hostname == NICClient.DENICHOST:
                query_bytes = "-T dn,ace -C UTF-8 " + query
            elif hostname == NICClient.DK_HOST:
                query_bytes = " --show-handles " + query
            elif hostname.endswith(NICClient.QNICHOST_TAIL) and many_results:
                query_bytes = '=' + query
            else:
                query_bytes = query
            s.send(bytes(query_bytes, 'utf-8') + b"\r\n")
            # recv returns bytes
            while True:
                d = s.recv(4096)
                response += d
                if not d:
                    break
            s.close()

            nhost = None
            response = response.decode('utf-8', 'replace')
            if 'with "=xxx"' in response:
                return self.whois(query, hostname, flags, True)
            if flags & NICClient.WHOIS_RECURSE and nhost is None:
                nhost = self.findwhois_server(response, hostname, query)
            if nhost is not None:
                response += self.whois(query, nhost, 0, quiet=True)
        except socket.error as exc:
            if not quiet:
                logger.error("Error trying to connect to socket: closing socket - {}".format(exc))
            s.close()
            # 'response' is assigned a value (also a str) even on socket
            # timeout
            response = "Socket not responding: {}".format(exc)
        return response

    def choose_server(self, domain):
        """Choose initial lookup NIC host."""
        try:
            domain = domain.encode('idna').decode('utf-8')
        except TypeError:
            domain = domain.decode('utf-8').encode('idna').decode('utf-8')
        except AttributeError:
            domain = domain.decode('utf-8').encode('idna').decode('utf-8')
        if domain.endswith("-NORID"):
            return NICClient.NORIDHOST
        if domain.endswith("id"):
            return NICClient.PANDIHOST
        if domain.endswith("hr"):
            return NICClient.HR_HOST

        domain = domain.split('.')
        if len(domain) < 2:
            return None
        tld = domain[-1]
        if tld[0].isdigit():
            return NICClient.ANICHOST
        elif tld == 'ai':
            return NICClient.AI_HOST
        elif tld == 'app':
            return NICClient.APP_HOST
        elif tld == 'ar':
            return NICClient.AR_HOST
        elif tld == 'by':
            return NICClient.BY_HOST
        elif tld == 'ca':
            return NICClient.CA_HOST
        elif tld == 'chat':
            return NICClient.CHAT_HOST
        elif tld == 'cl':
            return NICClient.CL_HOST
        elif tld == 'cr':
            return NICClient.CR_HOST
        elif tld == 'de':
            return NICClient.DE_HOST
        elif tld == 'dev':
            return NICClient.DEV_HOST
        elif tld == 'do':
            return NICClient.DO_HOST
        elif tld == 'games':
            return NICClient.GAMES_HOST
        elif tld == 'goog' or tld == 'google':
            return NICClient.GOOGLE_HOST
        elif tld == 'group':
            return NICClient.GROUP_HOST
        elif tld == 'hk':
            return NICClient.HK_HOST
        elif tld == 'hn':
            return NICClient.HN_HOST
        elif tld == 'ist':
            return NICClient.IST_HOST
        elif tld == 'jobs':
            return NICClient.JOBS_HOST
        elif tld == 'jp':
            return NICClient.JP_HOST
        elif tld == 'kz':
            return NICClient.KZ_HOST
        elif tld == 'lat':
            return NICClient.LAT_HOST
        elif tld == 'li':
            return NICClient.LI_HOST
        elif tld == 'lt':
            return NICClient.LT_HOST
        elif tld == 'market':
            return NICClient.MARKET_HOST
        elif tld == 'money':
            return NICClient.MONEY_HOST
        elif tld == 'mx':
            return NICClient.MX_HOST
        elif tld == 'nl':
            return NICClient.NL_HOST
        elif tld == 'online':
            return NICClient.ONLINE_HOST
        elif tld == 'ooo':
            return NICClient.OOO_HOST
        elif tld == 'page':
            return NICClient.PAGE_HOST
        elif tld == 'pe':
            return NICClient.PE_HOST
        elif tld == 'website':
            return NICClient.WEBSITE_HOST
        elif tld == 'za':
            return NICClient.ZA_HOST
        else:
<<<<<<< HEAD
            return tld + NICClient.QNICHOST_TAIL

=======
            server = tld + NICClient.QNICHOST_TAIL
            try:
                socket.gethostbyname(server)
            except socket.gaierror:
                server = NICClient.QNICHOST_HEAD + tld
            return server
        
>>>>>>> 56dc7e41

    def whois_lookup(self, options, query_arg, flags, quiet=False):
        """Perform whois lookups.

        This is the main entry point.

        Perform initial lookup on TLD whois server,
        or other server to get region-specific whois server, then if quick
        flag is false, perform a second lookup on the region-specific
        server for contact records.  If `quiet` is `True`, no message
        will be printed to STDOUT when a socket error is encountered.
        """
        nichost = None
        # whoud happen when this function is called by other than main
        if options is None:
            options = {}

        if ('whoishost' not in options or options['whoishost'] is None) \
                and ('country' not in options or options['country'] is None):
            self.use_qnichost = True
            options['whoishost'] = NICClient.NICHOST
            if not (flags & NICClient.WHOIS_QUICK):
                flags |= NICClient.WHOIS_RECURSE

        if 'country' in options and options['country'] is not None:

            result = self.whois(
                query_arg,
                options['country'] + NICClient.QNICHOST_TAIL,
                flags,
                quiet=quiet,
            )
        elif self.use_qnichost:
            nichost = self.choose_server(query_arg)
            if nichost is not None:
                result = self.whois(query_arg, nichost, flags, quiet=quiet)
            else:
                result = ''
        else:
            result = self.whois(query_arg, options['whoishost'], flags, quiet=quiet)
        return result


def parse_command_line(argv):
    """Parse CLI arguments.

    Options handling mostly follows the UNIX whois(1) man page, except
    long-form options can also be used.
    """
    usage = "usage: %prog [options] name"

    parser = optparse.OptionParser(add_help_option=False, usage=usage)
    parser.add_option("-a", "--arin", action="store_const",
                      const=NICClient.ANICHOST, dest="whoishost",
                      help="Lookup using host " + NICClient.ANICHOST)
    parser.add_option("-A", "--apnic", action="store_const",
                      const=NICClient.PNICHOST, dest="whoishost",
                      help="Lookup using host " + NICClient.PNICHOST)
    parser.add_option("-b", "--abuse", action="store_const",
                      const=NICClient.ABUSEHOST, dest="whoishost",
                      help="Lookup using host " + NICClient.ABUSEHOST)
    parser.add_option("-c", "--country", action="store",
                      type="string", dest="country",
                      help="Lookup using country-specific NIC")
    parser.add_option("-d", "--mil", action="store_const",
                      const=NICClient.DNICHOST, dest="whoishost",
                      help="Lookup using host " + NICClient.DNICHOST)
    parser.add_option("-g", "--gov", action="store_const",
                      const=NICClient.GNICHOST, dest="whoishost",
                      help="Lookup using host " + NICClient.GNICHOST)
    parser.add_option("-h", "--host", action="store",
                      type="string", dest="whoishost",
                      help="Lookup using specified whois host")
    parser.add_option("-i", "--nws", action="store_const",
                      const=NICClient.INICHOST, dest="whoishost",
                      help="Lookup using host " + NICClient.INICHOST)
    parser.add_option("-I", "--iana", action="store_const",
                      const=NICClient.IANAHOST, dest="whoishost",
                      help="Lookup using host " + NICClient.IANAHOST)
    parser.add_option("-l", "--lcanic", action="store_const",
                      const=NICClient.LNICHOST, dest="whoishost",
                      help="Lookup using host " + NICClient.LNICHOST)
    parser.add_option("-m", "--ra", action="store_const",
                      const=NICClient.MNICHOST, dest="whoishost",
                      help="Lookup using host " + NICClient.MNICHOST)
    parser.add_option("-p", "--port", action="store",
                      type="int", dest="port",
                      help="Lookup using specified tcp port")
    parser.add_option("-Q", "--quick", action="store_true",
                      dest="b_quicklookup",
                      help="Perform quick lookup")
    parser.add_option("-r", "--ripe", action="store_const",
                      const=NICClient.RNICHOST, dest="whoishost",
                      help="Lookup using host " + NICClient.RNICHOST)
    parser.add_option("-R", "--ru", action="store_const",
                      const="ru", dest="country",
                      help="Lookup Russian NIC")
    parser.add_option("-6", "--6bone", action="store_const",
                      const=NICClient.SNICHOST, dest="whoishost",
                      help="Lookup using host " + NICClient.SNICHOST)
    parser.add_option("-n", "--ina", action="store_const",
                      const=NICClient.PANDIHOST, dest="whoishost",
                      help="Lookup using host " + NICClient.PANDIHOST)
    parser.add_option("-?", "--help", action="help")

    return parser.parse_args(argv)


if __name__ == "__main__":
    flags = 0
    nic_client = NICClient()
    options, args = parse_command_line(sys.argv)
    if options.b_quicklookup:
        flags = flags | NICClient.WHOIS_QUICK
    logger.debug(nic_client.whois_lookup(options.__dict__, args[1], flags))<|MERGE_RESOLUTION|>--- conflicted
+++ resolved
@@ -138,7 +138,6 @@
         return nhost
 
     def whois(self, query, hostname, flags, many_results=False, quiet=False):
-<<<<<<< HEAD
         """Perform whois lookups.
 
         First, perform initial lookup with TLD whois server. Then, if the
@@ -147,14 +146,6 @@
 
         If `quiet` is `True`, will not print a message to STDOUT when a socket
         error is encountered.
-=======
-        """Perform initial lookup with TLD whois server
-        then, if the quick flag is false, search that result
-        for the region-specifc whois server and do a lookup
-        there for contact details.  If `quiet` is `True`, will
-        not send a message to logger when a socket error
-        is encountered.
->>>>>>> 56dc7e41
         """
         response = b''
         if "SOCKS" in os.environ:
@@ -316,18 +307,12 @@
         elif tld == 'za':
             return NICClient.ZA_HOST
         else:
-<<<<<<< HEAD
-            return tld + NICClient.QNICHOST_TAIL
-
-=======
             server = tld + NICClient.QNICHOST_TAIL
             try:
                 socket.gethostbyname(server)
             except socket.gaierror:
                 server = NICClient.QNICHOST_HEAD + tld
             return server
-        
->>>>>>> 56dc7e41
 
     def whois_lookup(self, options, query_arg, flags, quiet=False):
         """Perform whois lookups.
