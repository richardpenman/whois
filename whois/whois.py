# -*- coding: utf-8 -*-

"""
Whois client for python

transliteration of:
http://www.opensource.apple.com/source/adv_cmds/adv_cmds-138.1/whois/whois.c

Copyright (c) 2010 Chris Wolf

Permission is hereby granted, free of charge, to any person obtaining a copy
of this software and associated documentation files (the "Software"), to deal
in the Software without restriction, including without limitation the rights
to use, copy, modify, merge, publish, distribute, sublicense, and/or sell
copies of the Software, and to permit persons to whom the Software is
furnished to do so, subject to the following conditions:

The above copyright notice and this permission notice shall be included in
all copies or substantial portions of the Software.

THE SOFTWARE IS PROVIDED "AS IS", WITHOUT WARRANTY OF ANY KIND, EXPRESS OR
IMPLIED, INCLUDING BUT NOT LIMITED TO THE WARRANTIES OF MERCHANTABILITY,
FITNESS FOR A PARTICULAR PURPOSE AND NONINFRINGEMENT. IN NO EVENT SHALL THE
AUTHORS OR COPYRIGHT HOLDERS BE LIABLE FOR ANY CLAIM, DAMAGES OR OTHER
LIABILITY, WHETHER IN AN ACTION OF CONTRACT, TORT OR OTHERWISE, ARISING FROM,
OUT OF OR IN CONNECTION WITH THE SOFTWARE OR THE USE OR OTHER DEALINGS IN
THE SOFTWARE.
"""

from __future__ import print_function
from __future__ import unicode_literals
from __future__ import division
from __future__ import absolute_import
from future import standard_library

import os
import optparse
import socket
import sys
import re
from builtins import *
import logging
standard_library.install_aliases()

logger = logging.getLogger(__name__)


class NICClient(object):

    ABUSEHOST = "whois.abuse.net"
    AI_HOST = "whois.nic.ai"
    ANICHOST = "whois.arin.net"
    APP_HOST = "whois.nic.google"
    AR_HOST = "whois.nic.ar"
    BNICHOST = "whois.registro.br"
    BW_HOST = "whois.nic.net.bw"
    BY_HOST = "whois.cctld.by"
    CA_HOST = "whois.ca.fury.ca"
    CHAT_HOST = "whois.nic.chat"
    CL_HOST = "whois.nic.cl"
    CR_HOST = "whois.nic.cr"
    DEFAULT_PORT = "nicname"
    DENICHOST = "whois.denic.de"
    DEV_HOST = "whois.nic.google"
    DE_HOST = "whois.denic.de"
    DK_HOST = "whois.dk-hostmaster.dk"
    DNICHOST = "whois.nic.mil"
    DO_HOST = "whois.nic.do"
    GAMES_HOST = "whois.nic.games"
    GNICHOST = "whois.nic.gov"
    GOOGLE_HOST = "whois.nic.google"
    GROUP_HOST = 'whois.namecheap.com'
    HK_HOST = "whois.hkirc.hk"
    HN_HOST = "whois.nic.hn"
    HR_HOST = "whois.dns.hr"
    IANAHOST = "whois.iana.org"
    INICHOST = "whois.networksolutions.com"
    IST_HOST = "whois.afilias-srs.net"
    JOBS_HOST = "whois.nic.jobs"
    JP_HOST = 'whois.jprs.jp'
    KZ_HOST = "whois.nic.kz"
    LAT_HOST = "whois.nic.lat"
    LI_HOST = "whois.nic.li"
    LNICHOST = "whois.lacnic.net"
    LT_HOST = 'whois.domreg.lt'
    MARKET_HOST = "whois.nic.market"
    MNICHOST = "whois.ra.net"
    MONEY_HOST = "whois.nic.money"
    MX_HOST = "whois.mx"
    NICHOST = "whois.crsnic.net"
    NL_HOST = 'whois.domain-registry.nl'
    NORIDHOST = "whois.norid.no"
    ONLINE_HOST = "whois.nic.online"
    OOO_HOST = "whois.nic.ooo"
    PAGE_HOST = "whois.nic.page"
    PANDIHOST = "whois.pandi.or.id"
    PE_HOST = "kero.yachay.pe"
    PNICHOST = "whois.apnic.net"
    QNICHOST_TAIL = ".whois-servers.net"
    QNICHOST_HEAD = "whois.nic."
    RNICHOST = "whois.ripe.net"
    SNICHOST = "whois.6bone.net"
    WEBSITE_HOST = "whois.nic.website"
    ZA_HOST = "whois.registry.net.za"
    RU_HOST = "whois.nic.ru"
    IDS_HOST = "whois.identitydigital.services"
    GDD_HOST = "whois.dnrs.godaddy"
    SHOP_HOST = "whois.nic.shop"
    SG_HOST = "whois.sgnic.sg"
    STORE_HOST = "whois.centralnic.com"
    DETI_HOST = "whois.nic.xn--d1acj3b"
    MOSKVA_HOST = "whois.registry.nic.xn--80adxhks"
    RF_HOST = "whois.registry.tcinet.ru"
    PIR_HOST = "whois.publicinterestregistry.org"
    NG_HOST = "whois.nic.net.ng"
    PPUA_HOST = "whois.pp.ua"
    UKR_HOST = "whois.dotukr.com"
    TN_HOST = "whois.ati.tn"
    SITE_HOST = "whois.nic.site"
    
    WHOIS_RECURSE = 0x01
    WHOIS_QUICK = 0x02

    ip_whois = [LNICHOST, RNICHOST, PNICHOST, BNICHOST, PANDIHOST]

    def __init__(self):
        self.use_qnichost = False

    @staticmethod
    def findwhois_server(buf, hostname, query):
        """Search the initial TLD lookup results for the regional-specific
        whois server for getting contact details.
        """
        nhost = None
        match = re.compile(r'Domain Name: {}\s*.*?Whois Server: (.*?)\s'.format(query),
                           flags=re.IGNORECASE | re.DOTALL).search(buf)
        if match:
            nhost = match.groups()[0]
            # if the whois address is domain.tld/something then
            # s.connect((hostname, 43)) does not work
            if nhost.count('/') > 0:
                nhost = None
        elif hostname == NICClient.ANICHOST:
            for nichost in NICClient.ip_whois:
                if buf.find(nichost) != -1:
                    nhost = nichost
                    break
        return nhost

    def whois(self, query, hostname, flags, many_results=False, quiet=False):
        """Perform initial lookup with TLD whois server
        then, if the quick flag is false, search that result
        for the region-specific whois server and do a lookup
        there for contact details.  If `quiet` is `True`, will
        not send a message to logger when a socket error
        is encountered.
        """
        response = b''
        if "SOCKS" in os.environ:
            try:
                import socks
            except ImportError as e:
                logger.error("You need to install the Python socks module. Install PIP "
                             "(https://bootstrap.pypa.io/get-pip.py) and then 'pip install PySocks'")
                raise e
            socks_user, socks_password = None, None
            if "@" in os.environ["SOCKS"]:
                creds, proxy = os.environ["SOCKS"].split("@")
                socks_user, socks_password = creds.split(":")
            else:
                proxy = os.environ["SOCKS"]
            socksproxy, port = proxy.split(":")
            socks_proto = socket.AF_INET
            if socket.AF_INET6 in [sock[0] for sock in socket.getaddrinfo(socksproxy, port)]:
                socks_proto = socket.AF_INET6
            s = socks.socksocket(socks_proto)
            s.set_proxy(socks.SOCKS5, socksproxy, int(port), True, socks_user, socks_password)
        else:
            s = socket.socket(socket.AF_INET, socket.SOCK_STREAM)
        s.settimeout(10)
        try:  # socket.connect in a try, in order to allow things like looping whois on different domains without
            # stopping on timeouts: https://stackoverflow.com/questions/25447803/python-socket-connection-exception
            s.connect((hostname, 43))
            try:
                query = query.decode('utf-8')
            except UnicodeEncodeError:
                pass  # Already Unicode (python2's error)
            except AttributeError:
                pass  # Already Unicode (python3's error)

            if hostname == NICClient.DENICHOST:
                query_bytes = "-T dn,ace -C UTF-8 " + query
            elif hostname == NICClient.DK_HOST:
                query_bytes = " --show-handles " + query
            elif hostname.endswith(NICClient.QNICHOST_TAIL) and many_results:
                query_bytes = '=' + query
            else:
                query_bytes = query
            s.send(bytes(query_bytes, 'utf-8') + b"\r\n")
            # recv returns bytes
            while True:
                d = s.recv(4096)
                response += d
                if not d:
                    break
            s.close()

            nhost = None
            response = response.decode('utf-8', 'replace')
            if 'with "=xxx"' in response:
                return self.whois(query, hostname, flags, True)
            if flags & NICClient.WHOIS_RECURSE and nhost is None:
                nhost = self.findwhois_server(response, hostname, query)
            if nhost is not None:
                response += self.whois(query, nhost, 0, quiet=True)
        except socket.error as exc:  # 'response' is assigned a value (also a str) even on socket timeout
            if not quiet:
                logger.error("Error trying to connect to socket: closing socket - {}".format(exc))
            s.close()
            response = "Socket not responding: {}".format(exc)
        return response

    @staticmethod
    def choose_server(domain):
        """Choose initial lookup NIC host"""
        try:
            domain = domain.encode('idna').decode('utf-8')
        except TypeError:
            domain = domain.decode('utf-8').encode('idna').decode('utf-8')
        except AttributeError:
            domain = domain.decode('utf-8').encode('idna').decode('utf-8')
        if domain.endswith("-NORID"):
            return NICClient.NORIDHOST
        if domain.endswith("id"):
            return NICClient.PANDIHOST
        if domain.endswith("hr"):
            return NICClient.HR_HOST
        if domain.endswith('.pp.ua'):
            return NICClient.PPUA_HOST

        domain = domain.split('.')
        if len(domain) < 2:
            return None
        tld = domain[-1]
        if tld[0].isdigit():
            return NICClient.ANICHOST
        elif tld == 'ai':
            return NICClient.AI_HOST
        elif tld == 'app':
            return NICClient.APP_HOST
        elif tld == 'ar':
            return NICClient.AR_HOST
        elif tld == 'bw':
            return NICClient.BW_HOST
        elif tld == 'by':
            return NICClient.BY_HOST
        elif tld == 'ca':
            return NICClient.CA_HOST
        elif tld == 'chat':
            return NICClient.CHAT_HOST
        elif tld == 'cl':
            return NICClient.CL_HOST
        elif tld == 'cr':
            return NICClient.CR_HOST
        elif tld == 'de':
            return NICClient.DE_HOST
        elif tld == 'dev':
            return NICClient.DEV_HOST
        elif tld == 'do':
            return NICClient.DO_HOST
        elif tld == 'games':
            return NICClient.GAMES_HOST
        elif tld == 'goog' or tld == 'google':
            return NICClient.GOOGLE_HOST
        elif tld == 'group':
            return NICClient.GROUP_HOST
        elif tld == 'hk':
            return NICClient.HK_HOST
        elif tld == 'hn':
            return NICClient.HN_HOST
        elif tld == 'ist':
            return NICClient.IST_HOST
        elif tld == 'jobs':
            return NICClient.JOBS_HOST
        elif tld == 'jp':
            return NICClient.JP_HOST
        elif tld == 'kz':
            return NICClient.KZ_HOST
        elif tld == 'lat':
            return NICClient.LAT_HOST
        elif tld == 'li':
            return NICClient.LI_HOST
        elif tld == 'lt':
            return NICClient.LT_HOST
        elif tld == 'market':
            return NICClient.MARKET_HOST
        elif tld == 'money':
            return NICClient.MONEY_HOST
        elif tld == 'mx':
            return NICClient.MX_HOST
        elif tld == 'nl':
            return NICClient.NL_HOST
        elif tld == 'online':
            return NICClient.ONLINE_HOST
        elif tld == 'ooo':
            return NICClient.OOO_HOST
        elif tld == 'page':
            return NICClient.PAGE_HOST
        elif tld == 'pe':
            return NICClient.PE_HOST
        elif tld == 'website':
            return NICClient.WEBSITE_HOST
        elif tld == 'za':
            return NICClient.ZA_HOST
        elif tld == 'ru':
            return NICClient.RU_HOST
        elif tld == 'bz':
            return NICClient.RU_HOST
        elif tld == 'city':
            return NICClient.RU_HOST
        elif tld == 'design':
            return NICClient.RU_HOST
        elif tld == 'studio':
            return NICClient.RU_HOST
        elif tld == 'style':
            return NICClient.RU_HOST
        elif tld == 'su':
            return NICClient.RU_HOST
        elif tld == 'рус' or tld == 'xn--p1acf':
            return NICClient.RU_HOST
        elif tld == 'direct':
            return NICClient.IDS_HOST
        elif tld == 'group':
            return NICClient.IDS_HOST
        elif tld == 'immo':
            return NICClient.IDS_HOST
        elif tld == 'life':
            return NICClient.IDS_HOST
        elif tld == 'fashion':
            return NICClient.GDD_HOST
        elif tld == 'vip':
            return NICClient.GDD_HOST
        elif tld == 'shop':
            return NICClient.SHOP_HOST
        elif tld == 'store':
            return NICClient.STORE_HOST
        elif tld == 'дети' or tld == 'xn--d1acj3b':
            return NICClient.DETI_HOST
        elif tld == 'москва' or tld == 'xn--80adxhks':
            return NICClient.MOSKVA_HOST
        elif tld == 'рф' or tld == 'xn--p1ai':
            return NICClient.RF_HOST
        elif tld == 'орг' or tld == 'xn--c1avg':
            return NICClient.PIR_HOST
        elif tld == 'ng':
            return NICClient.NG_HOST
        elif tld == 'укр' or tld == 'xn--j1amh':
            return NICClient.UKR_HOST
        elif tld == 'tn':
            return NICClient.TN_HOST
<<<<<<< HEAD
        elif tld == 'sg':
            return NICClient.SG_HOST
=======
        elif tld == 'site':
            return NICClient.SITE_HOST
>>>>>>> e5e47f10
        else:
            server = tld + NICClient.QNICHOST_TAIL
            try:
                socket.gethostbyname(server)
            except socket.gaierror:
                server = NICClient.QNICHOST_HEAD + tld
            return server
        
    def whois_lookup(self, options, query_arg, flags, quiet=False):
        """Main entry point: Perform initial lookup on TLD whois server,
        or other server to get region-specific whois server, then if quick
        flag is false, perform a second lookup on the region-specific
        server for contact records.  If `quiet` is `True`, no message
        will be printed to STDOUT when a socket error is encountered."""
        nichost = None
        # whoud happen when this function is called by other than main
        if options is None:
            options = {}

        if ('whoishost' not in options or options['whoishost'] is None) \
                and ('country' not in options or options['country'] is None):
            self.use_qnichost = True
            options['whoishost'] = NICClient.NICHOST
            if not (flags & NICClient.WHOIS_QUICK):
                flags |= NICClient.WHOIS_RECURSE

        if 'country' in options and options['country'] is not None:

            result = self.whois(
                query_arg,
                options['country'] + NICClient.QNICHOST_TAIL,
                flags,
                quiet=quiet,
            )
        elif self.use_qnichost:
            nichost = self.choose_server(query_arg)
            if nichost is not None:
                result = self.whois(query_arg, nichost, flags, quiet=quiet)
            else:
                result = ''
        else:
            result = self.whois(query_arg, options['whoishost'], flags, quiet=quiet)
        return result


def parse_command_line(argv):
    """Options handling mostly follows the UNIX whois(1) man page, except
    long-form options can also be used.
    """
    flags = 0

    usage = "usage: %prog [options] name"

    parser = optparse.OptionParser(add_help_option=False, usage=usage)
    parser.add_option("-a", "--arin", action="store_const",
                      const=NICClient.ANICHOST, dest="whoishost",
                      help="Lookup using host " + NICClient.ANICHOST)
    parser.add_option("-A", "--apnic", action="store_const",
                      const=NICClient.PNICHOST, dest="whoishost",
                      help="Lookup using host " + NICClient.PNICHOST)
    parser.add_option("-b", "--abuse", action="store_const",
                      const=NICClient.ABUSEHOST, dest="whoishost",
                      help="Lookup using host " + NICClient.ABUSEHOST)
    parser.add_option("-c", "--country", action="store",
                      type="string", dest="country",
                      help="Lookup using country-specific NIC")
    parser.add_option("-d", "--mil", action="store_const",
                      const=NICClient.DNICHOST, dest="whoishost",
                      help="Lookup using host " + NICClient.DNICHOST)
    parser.add_option("-g", "--gov", action="store_const",
                      const=NICClient.GNICHOST, dest="whoishost",
                      help="Lookup using host " + NICClient.GNICHOST)
    parser.add_option("-h", "--host", action="store",
                      type="string", dest="whoishost",
                      help="Lookup using specified whois host")
    parser.add_option("-i", "--nws", action="store_const",
                      const=NICClient.INICHOST, dest="whoishost",
                      help="Lookup using host " + NICClient.INICHOST)
    parser.add_option("-I", "--iana", action="store_const",
                      const=NICClient.IANAHOST, dest="whoishost",
                      help="Lookup using host " + NICClient.IANAHOST)
    parser.add_option("-l", "--lcanic", action="store_const",
                      const=NICClient.LNICHOST, dest="whoishost",
                      help="Lookup using host " + NICClient.LNICHOST)
    parser.add_option("-m", "--ra", action="store_const",
                      const=NICClient.MNICHOST, dest="whoishost",
                      help="Lookup using host " + NICClient.MNICHOST)
    parser.add_option("-p", "--port", action="store",
                      type="int", dest="port",
                      help="Lookup using specified tcp port")
    parser.add_option("-Q", "--quick", action="store_true",
                      dest="b_quicklookup",
                      help="Perform quick lookup")
    parser.add_option("-r", "--ripe", action="store_const",
                      const=NICClient.RNICHOST, dest="whoishost",
                      help="Lookup using host " + NICClient.RNICHOST)
    parser.add_option("-R", "--ru", action="store_const",
                      const="ru", dest="country",
                      help="Lookup Russian NIC")
    parser.add_option("-6", "--6bone", action="store_const",
                      const=NICClient.SNICHOST, dest="whoishost",
                      help="Lookup using host " + NICClient.SNICHOST)
    parser.add_option("-n", "--ina", action="store_const",
                      const=NICClient.PANDIHOST, dest="whoishost",
                      help="Lookup using host " + NICClient.PANDIHOST)
    parser.add_option("-?", "--help", action="help")

    return parser.parse_args(argv)


if __name__ == "__main__":
    flags = 0
    nic_client = NICClient()
    options, args = parse_command_line(sys.argv)
    if options.b_quicklookup:
        flags = flags | NICClient.WHOIS_QUICK
    logger.debug(nic_client.whois_lookup(options.__dict__, args[1], flags))<|MERGE_RESOLUTION|>--- conflicted
+++ resolved
@@ -358,13 +358,10 @@
             return NICClient.UKR_HOST
         elif tld == 'tn':
             return NICClient.TN_HOST
-<<<<<<< HEAD
         elif tld == 'sg':
             return NICClient.SG_HOST
-=======
         elif tld == 'site':
             return NICClient.SITE_HOST
->>>>>>> e5e47f10
         else:
             server = tld + NICClient.QNICHOST_TAIL
             try:
