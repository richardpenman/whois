--- conflicted
+++ resolved
@@ -73,13 +73,9 @@
         nic_client = NICClient()
         if convert_punycode:
             domain = domain.encode("idna").decode("utf-8")
-<<<<<<< HEAD
-        text = nic_client.whois_lookup(None, domain, flags, quiet=quiet, ignore_socket_errors=ignore_socket_errors)
+        text = nic_client.whois_lookup(None, domain, flags, quiet=quiet, ignore_socket_errors=ignore_socket_errors, timeout=timeout)
         if not text:
             raise WhoisError("Whois command returned no output")
-=======
-        text = nic_client.whois_lookup(None, domain, flags, quiet=quiet, ignore_socket_errors=ignore_socket_errors, timeout=timeout)
->>>>>>> 8e80c925
     entry = WhoisEntry.load(domain, text)
     if inc_raw:
         entry["raw"] = text
