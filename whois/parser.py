--- conflicted
+++ resolved
@@ -395,15 +395,12 @@
             return WhoisLife(domain, text)
         elif domain.endswith('.tn'):
             return WhoisTN(domain, text)
-<<<<<<< HEAD
         elif domain.endswith('.rs'):
             return WhoisRs(domain, text)
-=======
         elif domain.endswith('.site'):
             return WhoisSite(domain, text)
         elif domain.endswith('.edu'):
             return WhoisEdu(domain, text)
->>>>>>> 805acc74
         else:
             return WhoisEntry(domain, text)
 
