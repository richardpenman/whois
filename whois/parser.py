# -*- coding: utf-8 -*-

# parser.py - Module for parsing whois response data
# Copyright (c) 2008 Andrey Petrov
#
# This module is part of pywhois and is released under
# the MIT license: http://www.opensource.org/licenses/mit-license.php

from __future__ import absolute_import
from __future__ import unicode_literals
from __future__ import print_function
from __future__ import division
from future import standard_library

import re
from datetime import datetime
import json
from past.builtins import basestring
from builtins import str
from builtins import *

standard_library.install_aliases()

try:
    import dateutil.parser as dp
    from .time_zones import tz_data
    DATEUTIL = True
except ImportError:
    DATEUTIL = False

EMAIL_REGEX = r"[a-z0-9!#$%&'*+/=?^_`{|}~-]+(?:\.[a-z0-9!#$%&'*+/=?^_`{|}~-]+)*@(?:[a-z0-9](?:[a-z0-9-]*[a-z0-9])?\.)+[a-z0-9](?:[a-z0-9-]*[a-z0-9])?"

KNOWN_FORMATS = [
    '%d-%b-%Y',                 # 02-jan-2000
    '%d-%B-%Y',                 # 11-February-2000
    '%d-%m-%Y',                 # 20-10-2000
    '%Y-%m-%d',                 # 2000-01-02
    '%d.%m.%Y',                 # 2.1.2000
    '%Y.%m.%d',                 # 2000.01.02
    '%Y/%m/%d',                 # 2000/01/02
    '%Y%m%d',                   # 20170209
    '%d/%m/%Y',                 # 02/01/2013
    '%Y. %m. %d.',              # 2000. 01. 02.
    '%Y.%m.%d %H:%M:%S',        # 2014.03.08 10:28:24
    '%d-%b-%Y %H:%M:%S %Z',     # 24-Jul-2009 13:20:03 UTC
    '%a %b %d %H:%M:%S %Z %Y',  # Tue Jun 21 23:59:59 GMT 2011
    '%Y-%m-%dT%H:%M:%SZ',       # 2007-01-26T19:10:31Z
    '%Y-%m-%dT%H:%M:%S.%fZ',    # 2018-12-01T16:17:30.568Z
    '%Y-%m-%dT%H:%M:%S%z',      # 2013-12-06T08:17:22-0800
    '%Y-%m-%d %H:%M:%SZ',       # 2000-08-22 18:55:20Z
    '%Y-%m-%d %H:%M:%S',        # 2000-08-22 18:55:20
    '%d %b %Y %H:%M:%S',        # 08 Apr 2013 05:44:00
    '%d/%m/%Y %H:%M:%S',     # 23/04/2015 12:00:07 EEST
    '%d/%m/%Y %H:%M:%S %Z',     # 23/04/2015 12:00:07 EEST
    '%d/%m/%Y %H:%M:%S.%f %Z',  # 23/04/2015 12:00:07.619546 EEST
    '%B %d %Y',                 # August 14 2017
    '%d.%m.%Y %H:%M:%S',        # 08.03.2014 10:28:24
]


class PywhoisError(Exception):
    pass


def datetime_parse(s):
    for known_format in KNOWN_FORMATS:
        try:
            s = datetime.strptime(s, known_format)
            break
        except ValueError as e:
            pass  # Wrong format, keep trying
    return s


def cast_date(s, dayfirst=False, yearfirst=False):
    """Convert any date string found in WHOIS to a datetime object.
    """
    if DATEUTIL:
        try:
            return dp.parse(
                s,
                tzinfos=tz_data,
                dayfirst=dayfirst,
                yearfirst=yearfirst
            ).replace(tzinfo=None)
        except Exception:
            return datetime_parse(s)
    else:
        return datetime_parse(s)


class WhoisEntry(dict):
    """Base class for parsing a Whois entries.
    """
    # regular expressions to extract domain data from whois profile
    # child classes will override this
    _regex = {
        'domain_name':          r'Domain Name: *(.+)',
        'registrar':            r'Registrar: *(.+)',
        'whois_server':         r'Whois Server: *(.+)',
        'referral_url':         r'Referral URL: *(.+)',  # http url of whois_server
        'updated_date':         r'Updated Date: *(.+)',
        'creation_date':        r'Creation Date: *(.+)',
        'expiration_date':      r'Expir\w+ Date: *(.+)',
        'name_servers':         r'Name Server: *(.+)',  # list of name servers
        'status':               r'Status: *(.+)',  # list of statuses
        'emails':               EMAIL_REGEX,  # list of email s
        'dnssec':               r'dnssec: *([\S]+)',
        'name':                 r'Registrant Name: *(.+)',
        'org':                  r'Registrant\s*Organization: *(.+)',
        'address':              r'Registrant Street: *(.+)',
        'city':                 r'Registrant City: *(.+)',
        'state':                r'Registrant State/Province: *(.+)',
        'zipcode':              r'Registrant Postal Code: *(.+)',
        'country':              r'Registrant Country: *(.+)',
    }
    dayfirst = False
    yearfirst = False

    def __init__(self, domain, text, regex=None):
        if 'This TLD has no whois server, but you can access the whois database at' in text:
            raise PywhoisError(text)
        else:
            self.domain = domain
            self.text = text
            if regex is not None:
                self._regex = regex
            self.parse()

    def parse(self):
        """The first time an attribute is called it will be calculated here.
        The attribute is then set to be accessed directly by subsequent calls.
        """
        for attr, regex in list(self._regex.items()):
            if regex:
                values = []
                for data in re.findall(regex, self.text, re.IGNORECASE | re.M):
                    matches = data if isinstance(data, tuple) else [data]
                    for value in matches:
                        value = self._preprocess(attr, value)
                        if value and value not in values:
                            # avoid duplicates
                            values.append(value)
                if values and attr in ('registrar', 'whois_server', 'referral_url'):
                    values = values[-1]  # ignore junk
                if len(values) == 1:
                    values = values[0]
                elif not values:
                    values = None

                self[attr] = values

    def _preprocess(self, attr, value):
        value = value.strip()
        if value and isinstance(value, basestring) and not value.isdigit() and '_date' in attr:
            # try casting to date format
            value = cast_date(
                value,
                dayfirst=self.dayfirst,
                yearfirst=self.yearfirst)
        return value

    def __setitem__(self, name, value):
        super(WhoisEntry, self).__setitem__(name, value)

    def __getattr__(self, name):
        return self.get(name)

    def __str__(self):
        def handler(e): return str(e)
        return json.dumps(self, indent=2, default=handler)

    def __getstate__(self):
        return self.__dict__

    def __setstate__(self, state):
        self.__dict__ = state

    @staticmethod
    def load(domain, text):
        """Given whois output in ``text``, return an instance of ``WhoisEntry``
        that represents its parsed contents.
        """
        if text.strip() == 'No whois server is known for this kind of object.':
            raise PywhoisError(text)

        if domain.endswith('.com'):
            return WhoisCom(domain, text)
        elif domain.endswith('.net'):
            return WhoisNet(domain, text)
        elif domain.endswith('.org'):
            return WhoisOrg(domain, text)
        elif domain.endswith('.name'):
            return WhoisName(domain, text)
        elif domain.endswith('.me'):
            return WhoisMe(domain, text)
        elif domain.endswith('ae'):
            return WhoisAe(domain, text)
        elif domain.endswith('.au'):
            return WhoisAU(domain, text)
        elif domain.endswith('.ru'):
            return WhoisRu(domain, text)
        elif domain.endswith('.us'):
            return WhoisUs(domain, text)
        elif domain.endswith('.uk'):
            return WhoisUk(domain, text)
        elif domain.endswith('.fr'):
            return WhoisFr(domain, text)
        elif domain.endswith('.nl'):
            return WhoisNl(domain, text)
        elif domain.endswith('.fi'):
            return WhoisFi(domain, text)
        elif domain.endswith('.hr'):
            return WhoisHr(domain, text)
        elif domain.endswith('.hn'):
            return WhoisHn(domain, text)
        elif domain.endswith('.hk'):
            return WhoisHk(domain, text)
        elif domain.endswith('.jp'):
            return WhoisJp(domain, text)
        elif domain.endswith('.pl'):
            return WhoisPl(domain, text)
        elif domain.endswith('.br'):
            return WhoisBr(domain, text)
        elif domain.endswith('.eu'):
            return WhoisEu(domain, text)
        elif domain.endswith('.ee'):
            return WhoisEe(domain, text)
        elif domain.endswith('.kr'):
            return WhoisKr(domain, text)
        elif domain.endswith('.pt'):
            return WhoisPt(domain, text)
        elif domain.endswith('.bg'):
            return WhoisBg(domain, text)
        elif domain.endswith('.de'):
            return WhoisDe(domain, text)
        elif domain.endswith('.at'):
            return WhoisAt(domain, text)
        elif domain.endswith('.ca'):
            return WhoisCa(domain, text)
        elif domain.endswith('.be'):
            return WhoisBe(domain, text)
        elif domain.endswith('.рф'):
            return WhoisRf(domain, text)
        elif domain.endswith('.info'):
            return WhoisInfo(domain, text)
        elif domain.endswith('.su'):
            return WhoisSu(domain, text)
        elif domain.endswith('si'):
            return WhoisSi(domain, text)
        elif domain.endswith('.kg'):
            return WhoisKg(domain, text)
        elif domain.endswith('.io'):
            return WhoisIo(domain, text)
        elif domain.endswith('.biz'):
            return WhoisBiz(domain, text)
        elif domain.endswith('.mobi'):
            return WhoisMobi(domain, text)
        elif domain.endswith('.ch'):
            return WhoisChLi(domain, text)
        elif domain.endswith('.li'):
            return WhoisChLi(domain, text)
        elif domain.endswith('.id'):
            return WhoisID(domain, text)
        elif domain.endswith('.sk'):
            return WhoisSK(domain, text)
        elif domain.endswith('.se'):
            return WhoisSe(domain, text)
        elif domain.endswith('no'):
            return WhoisNo(domain, text)
        elif domain.endswith('.nu'):
            return WhoisSe(domain, text)
        elif domain.endswith('.is'):
            return WhoisIs(domain, text)
        elif domain.endswith('.dk'):
            return WhoisDk(domain, text)
        elif domain.endswith('.it'):
            return WhoisIt(domain, text)
        elif domain.endswith('.mx'):
            return WhoisMx(domain, text)
        elif domain.endswith('.ai'):
            return WhoisAi(domain, text)
        elif domain.endswith('.il'):
            return WhoisIl(domain, text)
        elif domain.endswith('.in'):
            return WhoisIn(domain, text)
        elif domain.endswith('.cat'):
            return WhoisCat(domain, text)
        elif domain.endswith('.ie'):
            return WhoisIe(domain, text)
        elif domain.endswith('.nz'):
            return WhoisNz(domain, text)
        elif domain.endswith('.space'):
            return WhoisSpace(domain, text)
        elif domain.endswith('.lu'):
            return WhoisLu(domain, text)
        elif domain.endswith('.cz'):
            return WhoisCz(domain, text)
        elif domain.endswith('.online'):
            return WhoisOnline(domain, text)
        elif domain.endswith('.cn'):
            return WhoisCn(domain, text)
        elif domain.endswith('.app'):
            return WhoisApp(domain, text)
        elif domain.endswith('.money'):
            return WhoisMoney(domain, text)
        elif domain.endswith('.cl'):
            return WhoisCl(domain, text)
        elif domain.endswith('.ar'):
            return WhoisAr(domain, text)
        elif domain.endswith('.by'):
            return WhoisBy(domain, text)
        elif domain.endswith('.cr'):
            return WhoisCr(domain, text)
        elif domain.endswith('.do'):
            return WhoisDo(domain, text)
        elif domain.endswith('.jobs'):
            return WhoisJobs(domain, text)
        elif domain.endswith('.lat'):
            return WhoisLat(domain, text)
        elif domain.endswith('.pe'):
            return WhoisPe(domain, text)
        elif domain.endswith('.ro'):
            return WhoisRo(domain, text)
        elif domain.endswith('.sa'):
            return WhoisSa(domain, text)
        elif domain.endswith('.tw'):
            return WhoisTw(domain, text)
        elif domain.endswith('.tr'):
            return WhoisTr(domain, text)
        elif domain.endswith('.ve'):
            return WhoisVe(domain, text)
        elif domain.endswith('.ua'):
            return WhoisUA(domain, text)
        elif domain.endswith('.kz'):
            return WhoisKZ(domain, text)
        elif domain.endswith('.ir'):
            return WhoisIR(domain, text)
        elif domain.endswith('.中国'):
            return WhoisZhongGuo(domain, text)
<<<<<<< HEAD
        elif domain.endswith('.website'):
            return WhoisWebsite(domain, text)
=======
        elif domain.endswith('.sg'):
            return WhoisSG(domain, text)
>>>>>>> 9620d4b9
        else:
            return WhoisEntry(domain, text)


class WhoisCl(WhoisEntry):
    """Whois parser for .cl domains."""

    regex = {
        'domain_name': r'Domain name: *(.+)',
        'registrant_name': r'Registrant name: *(.+)',
        'registrant_organization': r'Registrant organisation: *(.+)',
        'registrar': r'registrar name: *(.+)',
        'registrar_url': r'Registrar URL: *(.+)',
        'creation_date': r'Creation date: *(.+)',
        'expiration_date': r'Expiration date: *(.+)',
        'name_servers': r'Name server: *(.+)',  # list of name servers
    }

    def __init__(self, domain, text):
        if 'No match for "' in text:
            raise PywhoisError(text)
        else:
            WhoisEntry.__init__(self, domain, text, self.regex)


class WhoisSG(WhoisEntry):
    """Whois parser for .sg domains."""

    regex = {
        'domain_name':      r'Domain name: *(.+)',
        'registrant_name':  r'Registrant:\n\s+Name:(.+)',
        'registrar':        r'Registrar: *(.+)',
        'creation_date':    r'Creation date: *(.+)',
        'expiration_date':  r'Expiration date: *(.+)',
        'dnssec':           r'DNSSEC:\n(.*)',
    }

    def __init__(self, domain, text):

        if 'Domain Not Found' in text:
            raise PywhoisError(text)
        else:
            WhoisEntry.__init__(self, domain, text, self.regex)

        nsmatch = re.compile('Name Servers:(.*?)DNSSEC:', re.DOTALL).search(text)
        if nsmatch:
            self['name_servers'] = [line.strip() for line in nsmatch.groups()[0].strip().splitlines()]

        techmatch = re.compile('Technical Contact:(.*?)Name Servers:', re.DOTALL).search(text)
        if techmatch:
            for line in techmatch.groups()[0].strip().splitlines():
                self['technical_conatact_'+ line.split(':')[0].strip().lower()] = line.split(':')[1].strip()


class WhoisPe(WhoisEntry):
    """Whois parser for .pe domains."""

    regex = {
        'domain_name':              r'Domain name: *(.+)',
        'status':                   r'Domain Status: *(.+)',
        'whois_server':             r'WHOIS Server: *(.+)',
        'registrant_name':          r'Registrant name: *(.+)',
        'registrar':                r'Sponsoring Registrar: *(.+)',
        'admin':                    r'Admin Name: *(.+)',
        'admin_email':              r'Admin Email: *(.+)',
        'dnssec':                   r'DNSSEC: *(.+)',
        'name_servers':             r'Name server: *(.+)',  # list of name servers
    }

    def __init__(self, domain, text):
        if 'No match for "' in text:
            raise PywhoisError(text)
        else:
            WhoisEntry.__init__(self, domain, text, self.regex)


class WhoisSpace(WhoisEntry):
    """Whois parser for .space domains
    """

    def __init__(self, domain, text):
        if 'No match for "' in text:
            raise PywhoisError(text)
        else:
            WhoisEntry.__init__(self, domain, text)


class WhoisCom(WhoisEntry):
    """Whois parser for .com domains
    """

    def __init__(self, domain, text):
        if 'No match for "' in text:
            raise PywhoisError(text)
        else:
            WhoisEntry.__init__(self, domain, text)


class WhoisNet(WhoisEntry):
    """Whois parser for .net domains
    """

    def __init__(self, domain, text):
        if 'No match for "' in text:
            raise PywhoisError(text)
        else:
            WhoisEntry.__init__(self, domain, text)


class WhoisOrg(WhoisEntry):
    """Whois parser for .org domains
    """
    regex = {
        'domain_name':      r'Domain Name: *(.+)',
        'registrar':        r'Registrar: *(.+)',
        'whois_server':     r'Whois Server: *(.+)',  # empty usually
        'referral_url':     r'Referral URL: *(.+)',  # http url of whois_server: empty usually
        'updated_date':     r'Updated Date: *(.+)',
        'creation_date':    r'Creation Date: *(.+)',
        'expiration_date':  r'Registry Expiry Date: *(.+)',
        'name_servers':     r'Name Server: *(.+)',  # list of name servers
        'status':           r'Status: *(.+)',  # list of statuses
        'emails':           EMAIL_REGEX,  # list of email addresses
    }

    def __init__(self, domain, text):
        if text.strip() == 'NOT FOUND':
            raise PywhoisError(text)
        else:
            WhoisEntry.__init__(self, domain, text)


class WhoisRo(WhoisEntry):
    """Whois parser for .ro domains
    """
    regex = {
        'domain_name':      r'Domain Name: *(.+)',
        'domain_status':    r'Domain Status: *(.+)',
        'registrar':        r'Registrar: *(.+)',

        'referral_url':     r'Referral URL: *(.+)',  # http url of whois_server: empty usually

        'creation_date':    r'Registered On: *(.+)',
        'expiration_date':  r'Expires On: *(.+)',
        'name_servers':     r'Nameserver: *(.+)',  # list of name servers
        'status':           r'Status: *(.+)',  # list of statuses
        'dnssec':           r'DNSSEC: *(.+)',
    }

    def __init__(self, domain, text):
        if text.strip() == 'NOT FOUND':
            raise PywhoisError(text)
        else:
            WhoisEntry.__init__(self, domain, text, self.regex)


class WhoisRu(WhoisEntry):
    """Whois parser for .ru domains
    """
    regex = {
        'domain_name': r'domain: *(.+)',
        'registrar': r'registrar: *(.+)',
        'creation_date': r'created: *(.+)',
        'expiration_date': r'paid-till: *(.+)',
        'updated_date': None,
        'name_servers': r'nserver: *(.+)',  # list of name servers
        'status': r'state: *(.+)',  # list of statuses
        'emails': EMAIL_REGEX,  # list of email addresses
        'org': r'org: *(.+)'
    }

    def __init__(self, domain, text):
        if 'No entries found' in text:
            raise PywhoisError(text)
        else:
            WhoisEntry.__init__(self, domain, text, self.regex)


class WhoisNl(WhoisEntry):
    """Whois parser for .nl domains
        """
    regex = {
        'domain_name':         r'Domain Name: *(.+)',
        'expiration_date':     None,
        'updated_date':        r'Updated\sDate:\s*(.+)',
        'creation_date':       r'Creation\sDate:\s*(.+)',
        'status':              r'Status: *(.+)',  # list of statuses
        'name':                None,
        'registrar':           r'Registrar:\s*(.*\n)',
        'registrar_address':   r'Registrar:\s*(?:.*\n){1}\s*(.*)',
        'registrar_zip_code':  r'Registrar:\s*(?:.*\n){2}\s*(\S*)\s(?:.*)',
        'registrar_city':      r'Registrar:\s*(?:.*\n){2}\s*(?:\S*)\s(.*)',
        'registrar_country':   r'Registrar:\s*(?:.*\n){3}\s*(.*)',
        'dnssec':              r'DNSSEC: *(.+)',
    }

    def __init__(self, domain, text):
        if text.endswith('is free'):
            raise PywhoisError(text)
        else:
            WhoisEntry.__init__(self, domain, text, self.regex)

        match = re.compile(r'Domain nameservers:(.*?)Record maintained by', re.DOTALL).search(text)
        if match:
            duplicate_nameservers_with_ip = [line.strip()
                                             for line in match.groups()[0].strip().splitlines()]
            duplicate_nameservers_without_ip = [nameserver.split(' ')[0]
                                                for nameserver in duplicate_nameservers_with_ip]
            self['name_servers'] = sorted(list(set(duplicate_nameservers_without_ip)))


class WhoisName(WhoisEntry):
    """Whois parser for .name domains
    """
    regex = {
        'domain_name_id':  r'Domain Name ID: *(.+)',
        'domain_name':     r'Domain Name: *(.+)',
        'registrar_id':    r'Sponsoring Registrar ID: *(.+)',
        'registrar':       r'Sponsoring Registrar: *(.+)',
        'registrant_id':   r'Registrant ID: *(.+)',
        'admin_id':        r'Admin ID: *(.+)',
        'technical_id':    r'Tech ID: *(.+)',
        'billing_id':      r'Billing ID: *(.+)',
        'creation_date':   r'Created On: *(.+)',
        'expiration_date': r'Expires On: *(.+)',
        'updated_date':    r'Updated On: *(.+)',
        'name_server_ids': r'Name Server ID: *(.+)',  # list of name server ids
        'name_servers':    r'Name Server: *(.+)',  # list of name servers
        'status':          r'Domain Status: *(.+)',  # list of statuses
    }

    def __init__(self, domain, text):
        if 'No match for ' in text:
            raise PywhoisError(text)
        else:
            WhoisEntry.__init__(self, domain, text, self.regex)


class WhoisUs(WhoisEntry):
    """Whois parser for .us domains
    """
    regex = {
        'domain_name':                    r'Domain Name: *(.+)',
        'domain__id':                     r'Domain ID: *(.+)',
        'whois_server':                   r'Registrar WHOIS Server: *(.+)',

        'registrar':                      r'Registrar: *(.+)',
        'registrar_id':                   r'Registrar IANA ID: *(.+)',
        'registrar_url':                  r'Registrar URL: *(.+)',
        'registrar_email':                r'Registrar Abuse Contact Email: *(.+)',
        'registrar_phone':                r'Registrar Abuse Contact Phone: *(.+)',

        'status':                         r'Domain Status: *(.+)',  # list of statuses

        'registrant_id':                  r'Registry Registrant ID: *(.+)',
        'registrant_name':                r'Registrant Name: *(.+)',
        'registrant_organization':        r'Registrant Organization: *(.+)',
        'registrant_street':              r'Registrant Street: *(.+)',
        'registrant_city':                r'Registrant City: *(.+)',
        'registrant_state_province':      r'Registrant State/Province: *(.+)',
        'registrant_postal_code':         r'Registrant Postal Code: *(.+)',
        'registrant_country':             r'Registrant Country: *(.+)',
        'registrant_phone':               r'Registrant Phone: *(.+)',
        'registrant_email':               r'Registrant Email: *(.+)',
        'registrant_fax':                 r'Registrant Fax: *(.+)',
        'registrant_application_purpose': r'Registrant Application Purpose: *(.+)',
        'registrant_nexus_category':      r'Registrant Nexus Category: *(.+)',

        'admin_id':                       r'Registry Admin ID: *(.+)',
        'admin':                          r'Admin Name: *(.+)',
        'admin_organization':             r'Admin Organization: *(.+)',
        'admin_street':                   r'Admin Street: *(.+)',
        'admin_city':                     r'Admin City: *(.+)',
        'admin_state_province':           r'Admin State/Province: *(.+)',
        'admin_postal_code':              r'Admin Postal Code: *(.+)',
        'admin_country':                  r'Admin Country: *(.+)',
        'admin_phone':                    r'Admin Phone: *(.+)',
        'admin_email':                    r'Admin Email: *(.+)',
        'admin_fax':                      r'Admin Fax: *(.+)',
        'admin_application_purpose':      r'Admin Application Purpose: *(.+)',
        'admin_nexus_category':           r'Admin Nexus Category: *(.+)',

        'tech_id':                        r'Registry Tech ID: *(.+)',
        'tech_name':                      r'Tech Name: *(.+)',
        'tech_organization':              r'Tech Organization: *(.+)',
        'tech_street':                    r'Tech Street: *(.+)',
        'tech_city':                      r'Tech City: *(.+)',
        'tech_state_province':            r'Tech State/Province: *(.+)',
        'tech_postal_code':               r'Tech Postal Code: *(.+)',
        'tech_country':                   r'Tech Country: *(.+)',
        'tech_phone':                     r'Tech Phone: *(.+)',
        'tech_email':                     r'Tech Email: *(.+)',
        'tech_fax':                       r'Tech Fax: *(.+)',
        'tech_application_purpose':       r'Tech Application Purpose: *(.+)',
        'tech_nexus_category':            r'Tech Nexus Category: *(.+)',

        'name_servers':                   r'Name Server: *(.+)',  # list of name servers

        'creation_date':                  r'Creation Date: *(.+)',
        'expiration_date':                r'Registry Expiry Date: *(.+)',
        'updated_date':                   r'Updated Date: *(.+)',
    }

    def __init__(self, domain, text):
        if 'Not found:' in text:
            raise PywhoisError(text)
        else:
            WhoisEntry.__init__(self, domain, text, self.regex)


class WhoisPl(WhoisEntry):
    """Whois parser for .pl domains
    """
    regex = {
        'domain_name':                    r'DOMAIN NAME: *(.+)\n',
        'name_servers':                   r'nameservers:((?:\s+.+\n+)*)',
        'registrar':                      r'REGISTRAR:\s*(.+)',
        'registrar_url':                  r'URL: *(.+)',        # not available
        'status':                         r'Registration status:\n\s*(.+)',  # not available
        'registrant_name':                r'Registrant:\n\s*(.+)',   # not available
        'creation_date':                  r'(?<! )created: *(.+)\n',
        'expiration_date':                r'renewal date: *(.+)',
        'updated_date':                   r'last modified: *(.+)\n',
    }

    def __init__(self, domain, text):
        if 'No information available about domain name' in text:
            raise PywhoisError(text)
        else:
            WhoisEntry.__init__(self, domain, text, self.regex)


class WhoisCa(WhoisEntry):
    """Whois parser for .ca domains
    """
    regex = {
        'domain_name':                    r'Domain name: *(.+)',
        'whois_server':                   r'Registrar WHOIS Server: *(.+)',
        'registrar':                      r'Registrar: *(.+)',
        'registrar_url':                  r'Registrar URL: *(.+)',
        'registrant_name':                r'Registrant Name: *(.+)',
        'registrant_number':              r'Registry Registrant ID: *(.+)',
        'admin_name':                     r'Admin Name: *(.+)',
        'domain_status':                  r'Domain status: *(.+)',
        'emails':                         r'Email: *(.+)',
        'updated_date':                   r'Updated Date: *(.+)',
        'creation_date':                  r'Creation Date: *(.+)',
        'expiration_date':                r'Expiry Date: *(.+)',
        'phone':                          r'Phone: *(.+)',
        'fax':                            r'Fax: *(.+)',
        'dnssec':                         r'dnssec: *([\S]+)'
    }

    def __init__(self, domain, text):
        if 'Domain status:         available' in text or 'Not found:' in text:
            raise PywhoisError(text)
        else:
            WhoisEntry.__init__(self, domain, text, self.regex)


class WhoisMe(WhoisEntry):
    """Whois parser for .me domains
    """
    regex = {
        'domain_id':                   r'Registry Domain ID:(.+)',
        'domain_name':                 r'Domain Name:(.+)',
        'creation_date':               r'Creation Date:(.+)',
        'updated_date':                r'Updated Date:(.+)',
        'expiration_date':             r'Registry Expiry Date: (.+)',
        'registrar':                   r'Registrar:(.+)',
        'status':                      r'Domain Status:(.+)',  # list of statuses
        'registrant_id':               r'Registrant ID:(.+)',
        'registrant_name':             r'Registrant Name:(.+)',
        'registrant_org':              r'Registrant Organization:(.+)',
        'registrant_address':          r'Registrant Address:(.+)',
        'registrant_address2':         r'Registrant Address2:(.+)',
        'registrant_address3':         r'Registrant Address3:(.+)',
        'registrant_city':             r'Registrant City:(.+)',
        'registrant_state_province':   r'Registrant State/Province:(.+)',
        'registrant_country':          r'Registrant Country/Economy:(.+)',
        'registrant_postal_code':      r'Registrant Postal Code:(.+)',
        'registrant_phone':            r'Registrant Phone:(.+)',
        'registrant_phone_ext':        r'Registrant Phone Ext\.:(.+)',
        'registrant_fax':              r'Registrant FAX:(.+)',
        'registrant_fax_ext':          r'Registrant FAX Ext\.:(.+)',
        'registrant_email':            r'Registrant E-mail:(.+)',
        'admin_id':                    r'Admin ID:(.+)',
        'admin_name':                  r'Admin Name:(.+)',
        'admin_org':                   r'Admin Organization:(.+)',
        'admin_address':               r'Admin Address:(.+)',
        'admin_address2':              r'Admin Address2:(.+)',
        'admin_address3':              r'Admin Address3:(.+)',
        'admin_city':                  r'Admin City:(.+)',
        'admin_state_province':        r'Admin State/Province:(.+)',
        'admin_country':               r'Admin Country/Economy:(.+)',
        'admin_postal_code':           r'Admin Postal Code:(.+)',
        'admin_phone':                 r'Admin Phone:(.+)',
        'admin_phone_ext':             r'Admin Phone Ext\.:(.+)',
        'admin_fax':                   r'Admin FAX:(.+)',
        'admin_fax_ext':               r'Admin FAX Ext\.:(.+)',
        'admin_email':                 r'Admin E-mail:(.+)',
        'tech_id':                     r'Tech ID:(.+)',
        'tech_name':                   r'Tech Name:(.+)',
        'tech_org':                    r'Tech Organization:(.+)',
        'tech_address':                r'Tech Address:(.+)',
        'tech_address2':               r'Tech Address2:(.+)',
        'tech_address3':               r'Tech Address3:(.+)',
        'tech_city':                   r'Tech City:(.+)',
        'tech_state_province':         r'Tech State/Province:(.+)',
        'tech_country':                r'Tech Country/Economy:(.+)',
        'tech_postal_code':            r'Tech Postal Code:(.+)',
        'tech_phone':                  r'Tech Phone:(.+)',
        'tech_phone_ext':              r'Tech Phone Ext\.:(.+)',
        'tech_fax':                    r'Tech FAX:(.+)',
        'tech_fax_ext':                r'Tech FAX Ext\.:(.+)',
        'tech_email':                  r'Tech E-mail:(.+)',
        'name_servers':                r'Nameservers:(.+)',  # list of name servers
    }

    def __init__(self, domain, text):
        if 'NOT FOUND' in text:
            raise PywhoisError(text)
        else:
            WhoisEntry.__init__(self, domain, text, self.regex)


class WhoisUk(WhoisEntry):
    """Whois parser for .uk domains
    """
    regex = {
        'domain_name':                    r'Domain name:\s*(.+)',

        'registrar':                      r'Registrar:\s*(.+)',
        'registrar_url':                  r'URL:\s*(.+)',

        'status':                         r'Registration status:\s*(.+)',  # list of statuses

        'registrant_name':                r'Registrant:\s*(.+)',
        'registrant_type':                r'Registrant type:\s*(.+)',
        'registrant_street':              r'Registrant\'s address:\s*(?:.*\n){2}\s+(.*)',
        'registrant_city':                r'Registrant\'s address:\s*(?:.*\n){3}\s+(.*)',
        'registrant_country':             r'Registrant\'s address:\s*(?:.*\n){5}\s+(.*)',

        'creation_date':                  r'Registered on:\s*(.+)',
        'expiration_date':                r'Expiry date:\s*(.+)',
        'updated_date':                   r'Last updated:\s*(.+)',

        'name_servers':                   r'Name servers:\s*(.+)',
    }

    def __init__(self, domain, text):
        if 'No match for ' in text:
            raise PywhoisError(text)
        else:
            WhoisEntry.__init__(self, domain, text, self.regex)


class WhoisFr(WhoisEntry):
    """Whois parser for .fr domains
    """
    regex = {
        'domain_name': r'domain: *(.+)',
        'registrar': r'registrar: *(.+)',
        'creation_date': r'created: *(.+)',
        'expiration_date': r'Expir\w+ Date:\s?(.+)',
        'name_servers': r'nserver: *(.+)',  # list of name servers
        'status': r'status: *(.+)',  # list of statuses
        'emails': EMAIL_REGEX,  # list of email addresses
        'updated_date': r'last-update: *(.+)',
    }

    def __init__(self, domain, text):
        if 'No entries found' in text:
            raise PywhoisError(text)
        else:
            WhoisEntry.__init__(self, domain, text, self.regex)


class WhoisFi(WhoisEntry):
    """Whois parser for .fi domains
    """
    regex = {
        'domain_name':                    r'domain\.*: *([\S]+)',
        'name':                           r'Holder\s*name\.*: (.+)',
        'address':                        r'[Holder\w\W]address\.*: (.+)',
        'phone':                          r'Holder[\s\w\W]+phone\.*: (.+)',
        'email':                          r'holder email\.*: *([\S]+)',
        'status':                         r'status\.*: (.+)',  # list of statuses
        'creation_date':                  r'created\.*: *([\S]+)',
        'updated_date':                   r'modified\.*: *([\S]+)',
        'expiration_date':                r'expires\.*: *([\S]+)',
        'name_servers':                   r'nserver\.*: *([\S]+) \[\S+\]',  # list of name servers
        'name_server_statuses':           r'nserver\.*: *([\S]+ \[\S+\])',  # list of name servers and statuses
        'dnssec':                         r'dnssec\.*: *([\S]+)',
        'registrar':                      r'Registrar\s*registrar\.*: (.+)',
        'registrar_site':                 r'Registrar[\s\w\W]+www\.*: (.+)'

    }

    dayfirst = True

    def __init__(self, domain, text):
        if 'Domain not ' in text:
            raise PywhoisError(text)
        else:
            WhoisEntry.__init__(self, domain, text, self.regex)


class WhoisJp(WhoisEntry):
    """Whois parser for .jp domains
    """
    regex = {
        'domain_name': r'a\. \[Domain Name\]\s*(.+)',
        'registrant_org': r'g\. \[(?:Organization|Registrant)\](.+)',
        'creation_date': r'\[(?:Registered Date|Created on)\]\s*(.+)',
        'expiration_date': r'\[Expires on\]\s*(.+)',
        'name_servers': r'p\. \[Name Server\]\s*(.+)',  # list of name servers
        'updated_date':  r'\[Last Updated?\]\s?(.+)',
        'status': r'\[(?:State|Status)\]\s*(.+)',  # list of statuses
    }

    def __init__(self, domain, text):
        if 'No match!!' in text:
            raise PywhoisError(text)
        else:
            WhoisEntry.__init__(self, domain, text, self.regex)


class WhoisAU(WhoisEntry):
    """Whois parser for .au domains
    """
    regex = {
        'domain_name':                    r'Domain Name: *(.+)\n',
        'updated_date':                  r'Last Modified: *(.+)\n',
        'registrar':                      r'Registrar Name: *(.+)\n',
        'status':                         r'Status: *(.+)',
        'registrant_name':                r'Registrant: *(.+)',
        'registrant_contact_name':        r'Registrant Contact Name: (.+)',
        'name_servers':                   r'Name Server: *(.+)',
    }

    def __init__(self, domain, text):
        if text.strip() == 'No Data Found':
            raise PywhoisError(text)
        else:
            WhoisEntry.__init__(self, domain, text, self.regex)


class WhoisEu(WhoisEntry):
    """Whois parser for .eu domains
    """
    regex = {
        'domain_name': r'Domain: *([^\n\r]+)',
        'tech_name': r'Technical: *Name: *([^\n\r]+)',
        'tech_org': r'Technical: *Name: *[^\n\r]+\s*Organisation: *([^\n\r]+)',
        'tech_phone': r'Technical: *Name: *[^\n\r]+\s*Organisation: *[^\n\r]+\s*Language: *[^\n\r]+\s*Phone: *([^\n\r]+)',
        'tech_fax': r'Technical: *Name: *[^\n\r]+\s*Organisation: *[^\n\r]+\s*Language: *[^\n\r]+\s*Phone: *[^\n\r]+\s*Fax: *([^\n\r]+)',
        'tech_email': r'Technical: *Name: *[^\n\r]+\s*Organisation: *[^\n\r]+\s*Language: *[^\n\r]+\s*Phone: *[^\n\r]+\s*Fax: *[^\n\r]+\s*Email: *([^\n\r]+)',
        'registrar': r'Registrar: *Name: *([^\n\r]+)',
        'name_servers': r'Name servers:\n *([\n\S\s]+)',  # list of name servers
    }

    def __init__(self, domain, text):
        if text.strip() == 'Status: AVAILABLE':
            raise PywhoisError(text)
        else:
            WhoisEntry.__init__(self, domain, text, self.regex)


class WhoisEe(WhoisEntry):
    """Whois parser for .ee domains
    """
    regex = {
        'domain_name': r'Domain: *[\n\r]+\s*name: *([^\n\r]+)',
        'status': r'Domain: *[\n\r]+\s*name: *[^\n\r]+\sstatus: *([^\n\r]+)',
        'creation_date': r'Domain: *[\n\r]+\s*name: *[^\n\r]+\sstatus: *[^\n\r]+\sregistered: *([^\n\r]+)',
        'updated_date': r'Domain: *[\n\r]+\s*name: *[^\n\r]+\sstatus: *[^\n\r]+\sregistered: *[^\n\r]+\schanged: *([^\n\r]+)',
        'expiration_date': r'Domain: *[\n\r]+\s*name: *[^\n\r]+\sstatus: *[^\n\r]+\sregistered: *[^\n\r]+\schanged: *[^\n\r]+\sexpire: *([^\n\r]+)',

        # 'tech_name': r'Technical: *Name: *([^\n\r]+)',
        # 'tech_org': r'Technical: *Name: *[^\n\r]+\s*Organisation: *([^\n\r]+)',
        # 'tech_phone': r'Technical: *Name: *[^\n\r]+\s*Organisation: *[^\n\r]+\s*Language: *[^\n\r]+\s*Phone: *([^\n\r]+)',
        # 'tech_fax': r'Technical: *Name: *[^\n\r]+\s*Organisation: *[^\n\r]+\s*Language: *[^\n\r]+\s*Phone: *[^\n\r]+\s*Fax: *([^\n\r]+)',
        # 'tech_email': r'Technical: *Name: *[^\n\r]+\s*Organisation: *[^\n\r]+\s*Language: *[^\n\r]+\s*Phone: *[^\n\r]+\s*Fax: *[^\n\r]+\s*Email: *([^\n\r]+)',
        'registrar': r'Registrar: *[\n\r]+\s*name: *([^\n\r]+)',
        'name_servers': r'nserver: *(.*)',  # list of name servers
    }

    def __init__(self, domain, text):
        if text.strip() == 'Domain not found':
            raise PywhoisError(text)
        else:
            WhoisEntry.__init__(self, domain, text, self.regex)


class WhoisBr(WhoisEntry):
    """Whois parser for .br domains
    """
    regex = {
        'domain_name':                    r'domain: *(.+)\n',
        'registrant_name':               r'owner: *([\S ]+)',
        'registrant_id':                 r'ownerid: *(.+)',
        'country':                       r'country: *(.+)',
        'owner_c':                       r'owner-c: *(.+)',
        'admin_c':                       r'admin-c: *(.+)',
        'tech_c':                        r'tech-c: *(.+)',
        'billing_c':                     r'billing-c: *(.+)',
        'name_server':                   r'nserver: *(.+)',
        'nsstat':                        r'nsstat: *(.+)',
        'nslastaa':                      r'nslastaa: *(.+)',
        'saci':                          r'saci: *(.+)',
        'creation_date':                 r'created: *(.+)',
        'updated_date':                  r'changed: *(.+)',
        'expiration_date':               r'expires: *(.+)',
        'status':                        r'status: *(.+)',
        'nic_hdl_br':                    r'nic-hdl-br: *(.+)',
        'person':                        r'person: *([\S ]+)',
        'email':                         r'e-mail: *(.+)',
    }

    def __init__(self, domain, text):

        if 'Not found:' in text:
            raise PywhoisError(text)
        else:
            WhoisEntry.__init__(self, domain, text, self.regex)

    def _preprocess(self, attr, value):
        value = value.strip()
        if value and isinstance(value, basestring) and '_date' in attr:
            # try casting to date format
            value = re.findall(r"[\w\s:.-\\/]+", value)[0].strip()
            value = cast_date(
                value,
                dayfirst=self.dayfirst,
                yearfirst=self.yearfirst)
        return value
        

class WhoisKr(WhoisEntry):
    """Whois parser for .kr domains
    """
    regex = {
        'domain_name': r'Domain Name\s*: *(.+)',
        'registrant_name': r'Registrant\s*: *(.+)',
        'registrant_address': r'Registrant Address\s*: *(.+)',
        'registrant_zip': r'Registrant Zip Code\s*: *(.+)',
        'admin_name': r'Administrative Contact\(AC\)\s*: *(.+)',
        'admin_email': r'AC E-Mail\s*: *(.+)',
        'admin_phone': r'AC Phone Number\s*: *(.+)',
        'creation_date': r'Registered Date\s*: *(.+)',
        'updated_date':  r'Last updated Date\s*: *(.+)',
        'expiration_date':  r'Expiration Date\s*: *(.+)',
        'registrar':  r'Authorized Agency\s*: *(.+)',
        'name_servers': r'Host Name\s*: *(.+)',  # list of name servers
    }

    def __init__(self, domain, text):
        if text.endswith(' no match'):
            raise PywhoisError(text)
        else:
            WhoisEntry.__init__(self, domain, text, self.regex)


class WhoisPt(WhoisEntry):
    """Whois parser for .pt domains
    """
    regex = {
        'domain_name': r'Domain: *(.+)',
        'creation_date': r'Creation Date: *(.+)',
        'expiration_date': r'Expiration Date: *(.+)',
        'registrant_name': r'Owner Name: *(.+)',
        'registrant_street': r'Owner Address: *(.+)',
        'registrant_city': r'Owner Locality: *(.+)',
        'registrant_postal_code': r'Owner ZipCode: *(.+)',
        'registrant_email': r'Owner Email: *(.+)',
        'admin': r'Admin Name: *(.+)',
        'admin_street': r'Admin Address: *(.+)',
        'admin_city': r'Admin Locality: *(.+)',
        'admin_postal_code': r'Admin ZipCode: *(.+)',
        'admin_email': r'Admin Email: *(.+)',
        'name_servers': r'Name Server: *(.+) \|',  # list of name servers
        'status': r'Domain Status: *(.+)',  # list of statuses
        'emails': EMAIL_REGEX,  # list of email addresses
    }
    dayfirst = True

    def __init__(self, domain, text):
        if text.strip() == 'No entries found':
            raise PywhoisError(text)
        else:
            WhoisEntry.__init__(self, domain, text, self.regex)


class WhoisBg(WhoisEntry):
    """Whois parser for .bg domains
    """
    regex = {
        'domain_name': r'DOMAIN NAME: *(.+)\n',
        'status': r'registration status: s*(.+)',
        'expiration_date': r'expires at: *(.+)',
    }
    dayfirst = True

    def __init__(self, domain, text):
        if 'does not exist in database!' in text:
            raise PywhoisError(text)
        else:
            WhoisEntry.__init__(self, domain, text, self.regex)


class WhoisDe(WhoisEntry):
    """Whois parser for .de domains
    """
    regex = {
        'domain_name':      r'Domain: *(.+)',
        'status':           r'Status: *(.+)',
        'updated_date':     r'Changed: *(.+)',
        'name':             r'name: *(.+)',
        'org':              r'Organisation: *(.+)',
        'address':          r'Address: *(.+)',
        'zipcode':          r'PostalCode: *(.+)',
        'city':             r'City: *(.+)',
        'country_code':     r'CountryCode: *(.+)',
        'phone':            r'Phone: *(.+)',
        'fax':              r'Fax: *(.+)',
        'name_servers':     r'Nserver: *(.+)',  # list of name servers
        'emails': EMAIL_REGEX  # list of email addresses

    }

    def __init__(self, domain, text):
        if 'Status: free' in text:
            raise PywhoisError(text)
        else:
            WhoisEntry.__init__(self, domain, text, self.regex)


class WhoisAt(WhoisEntry):
    """Whois parser for .at domains
    """
    regex = {
        'domain_name': r'domain: *(.+)',
        'registrar': r'registrar: *(.+)',
        'name': r'personname: *(.+)',
        'org': r'organization: *(.+)',
        'address': r'street address: *(.+)',
        'zipcode': r'postal code: *(.+)',
        'city': r'city: *(.+)',
        'country': r'country: *(.+)',
        'phone': r'phone: *(.+)',
        'fax': r'fax-no: *(.+)',
        'updated_date': r'changed: *(.+)',
        'email': r'e-mail: *(.+)',
    }

    def __init__(self, domain, text):
        if 'Status: free' in text:
            raise PywhoisError(text)
        else:
            WhoisEntry.__init__(self, domain, text, self.regex)


class WhoisBe(WhoisEntry):
    """Whois parser for .be domains
    """
    regex = {
        'name': r'Name: *(.+)',
        'org': r'Organisation: *(.+)',
        'phone': r'Phone: *(.+)',
        'fax': r'Fax: *(.+)',
        'email': r'Email: *(.+)',
    }

    def __init__(self, domain, text):
        if 'Status: AVAILABLE' in text:
            raise PywhoisError(text)
        else:
            WhoisEntry.__init__(self, domain, text, self.regex)


class WhoisInfo(WhoisEntry):
    """Whois parser for .info domains
    """
    regex = {
        'domain_name':      r'Domain Name: *(.+)',
        'registrar':        r'Registrar: *(.+)',
        'whois_server':     r'Whois Server: *(.+)',  # empty usually
        'referral_url':     r'Referral URL: *(.+)',  # http url of whois_server: empty usually
        'updated_date':     r'Updated Date: *(.+)',
        'creation_date':    r'Creation Date: *(.+)',
        'expiration_date':  r'Registry Expiry Date: *(.+)',
        'name_servers':     r'Name Server: *(.+)',  # list of name servers
        'status':           r'Status: *(.+)',  # list of statuses
        'emails':           EMAIL_REGEX,  # list of email addresses
        'name':             r'Registrant Name: *(.+)',
        'org':              r'Registrant Organization: *(.+)',
        'address':          r'Registrant Street: *(.+)',
        'city':             r'Registrant City: *(.+)',
        'state':            r'Registrant State/Province: *(.+)',
        'zipcode':          r'Registrant Postal Code: *(.+)',
        'country':          r'Registrant Country: *(.+)',
    }

    def __init__(self, domain, text):
        if text.strip() == 'NOT FOUND':
            raise PywhoisError(text)
        else:
            WhoisEntry.__init__(self, domain, text, self.regex)


class WhoisRf(WhoisRu):
    """Whois parser for .su domains
    """

    def __init__(self, domain, text):
        WhoisRu.__init__(self, domain, text)


class WhoisSu(WhoisRu):
    """Whois parser for .su domains
    """

    def __init__(self, domain, text):
        WhoisRu.__init__(self, domain, text)


class WhoisClub(WhoisEntry):
    """Whois parser for .us domains
    """
    regex = {
        'domain_name':                    r'Domain Name: *(.+)',
        'domain__id':                     r'Domain ID: *(.+)',
        'registrar':                      r'Sponsoring Registrar: *(.+)',
        'registrar_id':                   r'Sponsoring Registrar IANA ID: *(.+)',
        'registrar_url':                  r'Registrar URL \(registration services\): *(.+)',
        # list of statuses
        'status':                         r'Domain Status: *(.+)',
        'registrant_id':                  r'Registrant ID: *(.+)',
        'registrant_name':                r'Registrant Name: *(.+)',
        'registrant_address1':            r'Registrant Address1: *(.+)',
        'registrant_address2':            r'Registrant Address2: *(.+)',
        'registrant_city':                r'Registrant City: *(.+)',
        'registrant_state_province':      r'Registrant State/Province: *(.+)',
        'registrant_postal_code':         r'Registrant Postal Code: *(.+)',
        'registrant_country':             r'Registrant Country: *(.+)',
        'registrant_country_code':        r'Registrant Country Code: *(.+)',
        'registrant_phone_number':        r'Registrant Phone Number: *(.+)',
        'registrant_email':               r'Registrant Email: *(.+)',
        'registrant_application_purpose': r'Registrant Application Purpose: *(.+)',
        'registrant_nexus_category':      r'Registrant Nexus Category: *(.+)',
        'admin_id':                       r'Administrative Contact ID: *(.+)',
        'admin_name':                     r'Administrative Contact Name: *(.+)',
        'admin_address1':                 r'Administrative Contact Address1: *(.+)',
        'admin_address2':                 r'Administrative Contact Address2: *(.+)',
        'admin_city':                     r'Administrative Contact City: *(.+)',
        'admin_state_province':           r'Administrative Contact State/Province: *(.+)',
        'admin_postal_code':              r'Administrative Contact Postal Code: *(.+)',
        'admin_country':                  r'Administrative Contact Country: *(.+)',
        'admin_country_code':             r'Administrative Contact Country Code: *(.+)',
        'admin_phone_number':             r'Administrative Contact Phone Number: *(.+)',
        'admin_email':                    r'Administrative Contact Email: *(.+)',
        'admin_application_purpose':      r'Administrative Application Purpose: *(.+)',
        'admin_nexus_category':           r'Administrative Nexus Category: *(.+)',
        'billing_id':                     r'Billing Contact ID: *(.+)',
        'billing_name':                   r'Billing Contact Name: *(.+)',
        'billing_address1':               r'Billing Contact Address1: *(.+)',
        'billing_address2':               r'Billing Contact Address2: *(.+)',
        'billing_city':                   r'Billing Contact City: *(.+)',
        'billing_state_province':         r'Billing Contact State/Province: *(.+)',
        'billing_postal_code':            r'Billing Contact Postal Code: *(.+)',
        'billing_country':                r'Billing Contact Country: *(.+)',
        'billing_country_code':           r'Billing Contact Country Code: *(.+)',
        'billing_phone_number':           r'Billing Contact Phone Number: *(.+)',
        'billing_email':                  r'Billing Contact Email: *(.+)',
        'billing_application_purpose':    r'Billing Application Purpose: *(.+)',
        'billing_nexus_category':         r'Billing Nexus Category: *(.+)',
        'tech_id':                        r'Technical Contact ID: *(.+)',
        'tech_name':                      r'Technical Contact Name: *(.+)',
        'tech_address1':                  r'Technical Contact Address1: *(.+)',
        'tech_address2':                  r'Technical Contact Address2: *(.+)',
        'tech_city':                      r'Technical Contact City: *(.+)',
        'tech_state_province':            r'Technical Contact State/Province: *(.+)',
        'tech_postal_code':               r'Technical Contact Postal Code: *(.+)',
        'tech_country':                   r'Technical Contact Country: *(.+)',
        'tech_country_code':              r'Technical Contact Country Code: *(.+)',
        'tech_phone_number':              r'Technical Contact Phone Number: *(.+)',
        'tech_email':                     r'Technical Contact Email: *(.+)',
        'tech_application_purpose':       r'Technical Application Purpose: *(.+)',
        'tech_nexus_category':            r'Technical Nexus Category: *(.+)',
        # list of name servers
        'name_servers':                   r'Name Server: *(.+)',
        'created_by_registrar':           r'Created by Registrar: *(.+)',
        'last_updated_by_registrar':      r'Last Updated by Registrar: *(.+)',
        'creation_date':                  r'Domain Registration Date: *(.+)',
        'expiration_date':                r'Domain Expiration Date: *(.+)',
        'updated_date':                   r'Domain Last Updated Date: *(.+)',
    }

    def __init__(self, domain, text):
        if 'Not found:' in text:
            raise PywhoisError(text)
        else:
            WhoisEntry.__init__(self, domain, text, self.regex)


class WhoisIo(WhoisEntry):
    """Whois parser for .io domains
    """
    regex = {
        'domain_name':                    r'Domain Name: *(.+)',
        'domain__id':                     r'Registry Domain ID: *(.+)',
        'registrar':                      r'Registrar: *(.+)',
        'registrar_id':                   r'Registrar IANA ID: *(.+)',
        'registrar_url':                  r'Registrar URL: *(.+)',
        'status':                         r'Domain Status: *(.+)',
        'registrant_name':                r'Registrant Organization: *(.+)',
        'registrant_state_province':      r'Registrant State/Province: *(.+)',
        'registrant_country':             r'Registrant Country: *(.+)',
        'name_servers':                   r'Name Server: *(.+)',
        'creation_date':                  r'Creation Date: *(.+)',
        'expiration_date':                r'Registry Expiry Date: *(.+)',
        'updated_date':                   r'Updated Date: *(.+)',
    }

    def __init__(self, domain, text):
        if 'is available for purchase' in text:
            raise PywhoisError(text)
        else:
            WhoisEntry.__init__(self, domain, text, self.regex)


class WhoisBiz(WhoisEntry):
    """Whois parser for .biz domains
    """
    regex = {
        'domain_name':                    r'Domain Name: *(.+)',
        'domain__id':                     r'Domain ID: *(.+)',
        'registrar':                      r'Registrar: *(.+)',
        'registrar_url':                  r'Registrar URL: *(.+)',
        'registrar_id':                   r'Registrar IANA ID: *(.+)',
        'registrar_email':                r'Registrar Abuse Contact Email: *(.+)',
        'registrar_phone':                r'Registrar Abuse Contact Phone: *(.+)',
        'status':                         r'Domain Status: *(.+)',  # list of statuses
        'registrant_id':                  r'Registrant ID: *(.+)',
        'registrant_name':                r'Registrant Name: *(.+)',
        'registrant_address':             r'Registrant Street: *(.+)',
        'registrant_city':                r'Registrant City: *(.+)',
        'registrant_state_province':      r'Registrant State/Province: *(.+)',
        'registrant_postal_code':         r'Registrant Postal Code: *(.+)',
        'registrant_country':             r'Registrant Country: *(.+)',
        'registrant_country_code':        r'Registrant Country Code: *(.+)',
        'registrant_phone_number':        r'Registrant Phone: *(.+)',
        'registrant_email':               r'Registrant Email: *(.+)',
        'admin_id':                       r'Registry Admin ID: *(.+)',
        'admin_name':                     r'Admin Name: *(.+)',
        'admin_organization':             r'Admin Organization: *(.+)',
        'admin_address':                  r'Admin Street: *(.+)',
        'admin_city':                     r'Admin City: *(.+)',
        'admin_state_province':           r'Admin State/Province: *(.+)',
        'admin_postal_code':              r'Admin Postal Code: *(.+)',
        'admin_country':                  r'Admin Country: *(.+)',
        'admin_phone_number':             r'Admin Phone: *(.+)',
        'admin_email':                    r'Admin Email: *(.+)',
        'tech_id':                        r'Registry Tech ID: *(.+)',
        'tech_name':                      r'Tech Name: *(.+)',
        'tech_organization':              r'Tech Organization: *(.+)',
        'tech_address':                   r'Tech Street: *(.+)',
        'tech_city':                      r'Tech City: *(.+)',
        'tech_state_province':            r'Tech State/Province: *(.+)',
        'tech_postal_code':               r'Tech Postal Code: *(.+)',
        'tech_country':                   r'Tech Country: *(.+)',
        'tech_phone_number':              r'Tech Phone: *(.+)',
        'tech_email':                     r'Tech Email: *(.+)',
        'name_servers':                   r'Name Server: *(.+)',  # list of name servers
        'creation_date':                  r'Creation Date: *(.+)',
        'expiration_date':                r'Registrar Registration Expiration Date: *(.+)',
        'updated_date':                   r'Updated Date: *(.+)',
    }

    def __init__(self, domain, text):
        if 'No Data Found' in text:
            raise PywhoisError(text)
        else:
            WhoisEntry.__init__(self, domain, text, self.regex)


class WhoisMobi(WhoisMe):
    """Whois parser for .mobi domains
    """

    def __init__(self, domain, text):
        WhoisMe.__init__(self, domain, text)


class WhoisKg(WhoisEntry):
    """Whois parser for .kg domains
    """
    regex = {
        'domain_name':                    r'Domain\s*([\w]+\.[\w]{2,5})',
        'registrar':                      r'Domain support: \s*(.+)',
        'registrant_name':                r'Name: *(.+)',
        'registrant_address':             r'Address: *(.+)',
        'registrant_phone_number':        r'phone: *(.+)',
        'registrant_email':               r'Email: *(.+)',
        # # list of name servers
        'name_servers':                   r'Name servers in the listed order: *([\d\w\.\s]+)',
        # 'name_servers':      r'([\w]+\.[\w]+\.[\w]{2,5}\s*\d{1,3}\.\d]{1,3}\.[\d]{1-3}\.[\d]{1-3})',
        'creation_date':                  r'Record created: *(.+)',
        'expiration_date':                r'Record expires on \s*(.+)',
        'updated_date':                   r'Record last updated on\s*(.+)',

    }

    def __init__(self, domain, text):
        if 'Data not found. This domain is available for registration' in text:
            raise PywhoisError(text)
        else:
            WhoisEntry.__init__(self, domain, text, self.regex)


class WhoisChLi(WhoisEntry):
    """Whois Parser for .ch and .li domains
    """
    regex = {
        'domain_name':                      r'\nDomain name:\n*(.+)',
        'registrant_name':                  r'Holder of domain name:\s*(?:.*\n){1}\s*(.+)',
        'registrant_address':               r'Holder of domain name:\s*(?:.*\n){2}\s*(.+)',
        'registrar':                        r'Registrar:\n*(.+)',
        'creation_date':                    r'First registration date:\n*(.+)',
        'dnssec':                           r'DNSSEC:*([\S]+)',
        'tech-c':                           r'Technical contact:\n*([\n\s\S]+)\nRegistrar:',
        'name_servers':                     r'Name servers:\n *([\n\S\s]+)'
    }

    def __init__(self, domain, text):
        if 'We do not have an entry in our database matching your query.' in text:
            raise PywhoisError(text)
        else:
            WhoisEntry.__init__(self, domain, text, self.regex)


class WhoisID(WhoisEntry):
    """Whois parser for .id domains
    """
    regex = {
        'domain_id':                   r'Domain ID:(.+)',
        'domain_name':                 r'Domain Name:(.+)',
        'creation_date':               r'Created On:(.+)',
        'expiration_date':             r'Expiration Date:(.+)',
        'updated_date':                r'Last Updated On:(.+)',
        'dnssec':                      r'DNSSEC:(.+)',

        'registrar':                   r'Sponsoring Registrar Organization:(.+)',
        'registrar_city':              r'Sponsoring Registrar City:(.+)',
        'registrar_postal_code':       r'Sponsoring Registrar Postal Code:(.+)',
        'registrar_country':           r'Sponsoring Registrar Country:(.+)',
        'registrar_phone':             r'Sponsoring Registrar Phone:(.+)',
        'registrar_email':             r'Sponsoring Registrar Contact Email:(.+)',

        'status':                      r'Status:(.+)',  # list of statuses

        'registrant_id':               r'Registrant ID:(.+)',
        'registrant_name':             r'Registrant Name:(.+)',
        'registrant_org':              r'Registrant Organization:(.+)',
        'registrant_address':          r'Registrant Street1:(.+)',
        'registrant_address2':         r'Registrant Street2:(.+)',
        'registrant_address3':         r'Registrant Street3:(.+)',
        'registrant_city':             r'Registrant City:(.+)',
        'registrant_country':          r'Registrant Country:(.+)',
        'registrant_postal_code':      r'Registrant Postal Code:(.+)',
        'registrant_phone':            r'Registrant Phone:(.+)',
        'registrant_fax':              r'Registrant FAX:(.+)',
        'registrant_email':            r'Registrant Email:(.+)',

        'name_servers':                r'Name Server:(.+)',  # list of name servers
    }

    def __init__(self, domain, text):
        if 'NOT FOUND' in text:
            raise PywhoisError(text)
        else:
            WhoisEntry.__init__(self, domain, text, self.regex)


class WhoisSe(WhoisEntry):
    """Whois parser for .se domains
    """
    regex = {
        'domain_name':                    r'domain\.*: *(.+)',
        'registrant_name':                r'holder\.*: *(.+)',
        'creation_date':                  r'created\.*: *(.+)',
        'updated_date':                   r'modified\.*: *(.+)',
        'expiration_date':                r'expires\.*: *(.+)',
        'transfer_date':                  r'transferred\.*: *(.+)',
        'name_servers':                   r'nserver\.*: *(.+)',  # list of name servers
        'dnssec':                         r'dnssec\.*: *(.+)',
        'status':                         r'status\.*: *(.+)',  # list of statuses
        'registrar':                      r'registrar: *(.+)',
    }

    def __init__(self, domain, text):
        if 'not found.' in text:
            raise PywhoisError(text)
        else:
            WhoisEntry.__init__(self, domain, text, self.regex)


class WhoisJobs(WhoisEntry):
    """Whois parser for .jobs domains
    """
    regex = {
        'domain_name':                    r'Domain Name: *(.+)',
        'domain_id':                      r'Registry Domain ID: *(.+)',
        'status':                         r'Domain Status: *(.+)',
        'whois_server':                   r'Registrar WHOIS Server: *(.+)',

        'registrar_url':                  r'Registrar URL: *(.+)',
        'registrar_name':                 r'Registrar: *(.+)',
        'registrar_email':                r'Registrar Abuse Contact Email: *(.+)',
        'registrar_phone':                r'Registrar Abuse Contact Phone: *(.+)',

        'registrant_name':                r'Registrant Name: (.+)',
        'registrant_id':                  r'Registry Registrant ID: (.+)',
        'registrant_organization':        r'Registrant Organization: (.+)',
        'registrant_city':                r'Registrant City: (.*)',
        'registrant_street':              r'Registrant Street: (.*)',
        'registrant_state_province':      r'Registrant State/Province: (.*)',
        'registrant_postal_code':         r'Registrant Postal Code: (.*)',
        'registrant_country':             r'Registrant Country: (.+)',
        'registrant_phone':               r'Registrant Phone: (.+)',
        'registrant_fax':                 r'Registrant Fax: (.+)',
        'registrant_email':               r'Registrant Email: (.+)',


        'admin_name':                     r'Admin Name: (.+)',
        'admin_id':                       r'Registry Admin ID: (.+)',
        'admin_organization':             r'Admin Organization: (.+)',
        'admin_city':                     r'Admin City: (.*)',
        'admin_street':                   r'Admin Street: (.*)',
        'admin_state_province':           r'Admin State/Province: (.*)',
        'admin_postal_code':              r'Admin Postal Code: (.*)',
        'admin_country':                  r'Admin Country: (.+)',
        'admin_phone':                    r'Admin Phone: (.+)',
        'admin_fax':                      r'Admin Fax: (.+)',
        'admin_email':                    r'Admin Email: (.+)',

        'billing_name':                   r'Billing Name: (.+)',
        'billing_id':                     r'Registry Billing ID: (.+)',
        'billing_organization':           r'Billing Organization: (.+)',
        'billing_city':                   r'Billing City: (.*)',
        'billing_street':                 r'Billing Street: (.*)',
        'billing_state_province':         r'Billing State/Province: (.*)',
        'billing_postal_code':            r'Billing Postal Code: (.*)',
        'billing_country':                r'Billing Country: (.+)',
        'billing_phone':                  r'Billing Phone: (.+)',
        'billing_fax':                    r'Billing Fax: (.+)',
        'billing_email':                  r'Billing Email: (.+)',

        'tech_name':                      r'Tech Name: (.+)',
        'tech_id':                        r'Registry Tech ID: (.+)',
        'tech_organization':              r'Tech Organization: (.+)',
        'tech_city':                      r'Tech City: (.*)',
        'tech_street':                    r'Tech Street: (.*)',
        'tech_state_province':            r'Tech State/Province: (.*)',
        'tech_postal_code':               r'Tech Postal Code: (.*)',
        'tech_country':                   r'Tech Country: (.+)',
        'tech_phone':                     r'Tech Phone: (.+)',
        'tech_fax':                       r'Tech Fax: (.+)',
        'tech_email':                     r'Tech Email: (.+)',

        'updated_date':                   r'Updated Date: *(.+)',
        'creation_date':                  r'Creation Date: *(.+)',
        'expiration_date':                r'Registry Expiry Date: *(.+)',
        'name_servers':                   r'Name Server: *(.+)'

    }

    def __init__(self, domain, text):
        if 'not found.' in text:
            raise PywhoisError(text)
        else:
            WhoisEntry.__init__(self, domain, text, self.regex)


class WhoisIt(WhoisEntry):
    """Whois parser for .it domains
    """
    regex = {
        'domain_name':                    r'Domain: *(.+)',
        'creation_date':                  r'(?<! )Created: *(.+)',
        'updated_date':                   r'(?<! )Last Update: *(.+)',
        'expiration_date':                r'(?<! )Expire Date: *(.+)',
        'status':                         r'Status: *(.+)',  # list of statuses
        'name_servers':                   r'Nameservers[\s]((?:.+\n)*)',  # servers in one string sep by \n

        'registrant_organization':        r'(?<=Registrant)[\s\S]*?Organization:(.*)',
        'registrant_address':             r'(?<=Registrant)[\s\S]*?Address:(.*)',

        'admin_address':                  r'(?<=Admin Contact)[\s\S]*?Address:(.*)',
        'admin_organization':             r'(?<=Admin Contact)[\s\S]*?Organization:(.*)',
        'admin_name':                     r'(?<=Admin Contact)[\s\S]*?Name:(.*)',

        'tech_address':                   r'(?<=Technical Contacts)[\s\S]*?Address:(.*)',
        'tech_organization':              r'(?<=Technical Contacts)[\s\S]*?Organization:(.*)',
        'tech_name':                      r'(?<=Technical Contacts)[\s\S]*?Name:(.*)',

        'registrar_address':              r'(?<=Registrar)[\s\S]*?Address:(.*)',
        'registrar':                      r'(?<=Registrar)[\s\S]*?Organization:(.*)',
        'registrar_name':                 r'(?<=Registrar)[\s\S]*?Name:(.*)',
    }

    def __init__(self, domain, text):
        if 'not found.' in text:
            raise PywhoisError(text)
        else:
            WhoisEntry.__init__(self, domain, text, self.regex)


class WhoisSa(WhoisEntry):
    """Whois parser for .sa domains
    """
    regex = {
        'domain_name':                    r'Domain Name: *(.+)',
        'creation_date':                  r'Created on: *(.+)',
        'updated_date':                   r'Last Updated on: *(.+)',
        'name_servers':                   r'Name Servers:[\s]((?:.+\n)*)',  # servers in one string sep by \n

        'registrant_name':                r'Registrant:\s*(.+)',
        'registrant_address':             r'(?<=Registrant)[\s\S]*?Address:((?:.+\n)*)',

        'admin_address':                  r'(?<=Administrative Contact)[\s\S]*?Address:((?:.+\n)*)',
        'admin':                          r'Administrative Contact:\s*(.*)',

        'tech_address':                   r'(?<=Technical Contact)[\s\S]*?Address:((?:.+\n)*)',
        'tech':                           r'Technical Contact:\s*(.*)',
    }

    def __init__(self, domain, text):
        if 'not found.' in text:
            raise PywhoisError(text)
        else:
            WhoisEntry.__init__(self, domain, text, self.regex)


class WhoisSK(WhoisEntry):
    """Whois parser for .sk domains
    """
    regex = {
        'domain_name':                    r'Domain: *(.+)',
        'creation_date':                  r'(?<=Domain:)[\s\w\W]*?Created: *(.+)',
        'updated_date':                   r'(?<=Domain:)[\s\w\W]*?Updated: *(.+)',
        'expiration_date':                r'Valid Until: *(.+)',
        'name_servers':                   r'Nameserver: *(.+)',

        'registrar':                      r'(?<=Registrar)[\s\S]*?Organization:(.*)',
        'registrar_organization_id':      r'(?<=Registrar)[\s\S]*?Organization ID:(.*)',
        'registrar_name':                 r'(?<=Registrar)[\s\S]*?Name:(.*)',
        'registrar_phone':                r'(?<=Registrar)[\s\S]*?Phone:(.*)',
        'registrar_email':                r'(?<=Registrar)[\s\S]*?Email:(.*)',
        'registrar_street':               r'(?<=Registrar)[\s\S]*?Street:(.*)',
        'registrar_city':                 r'(?<=Registrar)[\s\S]*?City:(.*)',
        'registrar_postal_code':          r'(?<=Registrar)[\s\S]*?Postal Code:(.*)',
        'registrar_country_code':         r'(?<=Registrar)[\s\S]*?Country Code:(.*)',
        'registrar_created':              r'(?<=Registrant)[\s\S]*?Created:(.*)',
        'registrar_updated':              r'(?<=Registrant)[\s\S]*?Updated:(.*)',

        'admin':                          r'Contact:\s*(.*)',
        'admin_organization':             r'(?<=Contact)[\s\S]*Organization:(.*)',
        'admin_email':                    r'(?<=Contact)[\s\S]*Email:(.*)',
        'admin_street':                   r'(?<=Contact)[\s\S]*Street:(.*)',
        'admin_city':                     r'(?<=Contact)[\s\S]*City:(.*)',
        'admin_postal_code':              r'(?<=Contact)[\s\S]*Postal Code:(.*)',
        'admin_country_code':             r'(?<=Contact)[\s\S]*Country Code:(.*)',

    }

    def __init__(self, domain, text):
        if 'not found.' in text:
            raise PywhoisError(text)
        else:
            WhoisEntry.__init__(self, domain, text, self.regex)


class WhoisMx(WhoisEntry):
    """Whois parser for .mx domains
    """
    regex = {
        'domain_name':                    r'Domain Name: *(.+)',
        'creation_date':                  r'Created On: *(.+)',
        'updated_date':                   r'Last Updated On: *(.+)',
        'expiration_date':                r'Expiration Date: *(.+)',
        'url':                            r'URL: *(.+)',

        'name_servers':                   r'DNS: (.*)',  # servers in one string sep by \n

        'registrar':                      r'Registrar:\s*(.+)',

        'registrant_name':                r'(?<=Registrant)[\s\S]*?Name:(.*)',
        'registrant_city':                r'(?<=Registrant)[\s\S]*?City:(.*)',
        'registrant_state':               r'(?<=Registrant)[\s\S]*?State:(.*)',
        'registrant_country':             r'(?<=Registrant)[\s\S]*?Country:(.*)',

        'admin':                          r'(?<=Administrative Contact)[\s\S]*?Name:(.*)',
        'admin_city':                     r'(?<=Administrative Contact)[\s\S]*?City:(.*)',
        'admin_country':                  r'(?<=Administrative Contact)[\s\S]*?Country:(.*)',
        'admin_state':                    r'(?<=Administrative Contact)[\s\S]*?State:(.*)',

        'tech_name':                      r'(?<=Technical Contact)[\s\S]*?Name:(.*)',
        'tech_city':                      r'(?<=Technical Contact)[\s\S]*?City:(.*)',
        'tech_state':                     r'(?<=Technical Contact)[\s\S]*?State:(.*)',
        'tech_country':                   r'(?<=Technical Contact)[\s\S]*?Country:(.*)',


        'billing_name':                   r'(?<=Billing Contact)[\s\S]*?Name:(.*)',
        'billing_city':                   r'(?<=Billing Contact)[\s\S]*?City:(.*)',
        'billing_state':                  r'(?<=Billing Contact)[\s\S]*?State:(.*)',
        'billing_country':                r'(?<=Billing Contact)[\s\S]*?Country:(.*)',
    }

    def __init__(self, domain, text):
        if 'not found.' in text:
            raise PywhoisError(text)
        else:
            WhoisEntry.__init__(self, domain, text, self.regex)


class WhoisTw(WhoisEntry):
    """Whois parser for .tw domains
    """
    regex = {
        'domain_name':                    r'Domain Name: *(.+)',
        'creation_date':                  r'Record created on (.+) ',
        'expiration_date':                r'Record expires on (.+) ',

        'name_servers':                   r'Domain servers in listed order:((?:\s.+)*)',  # servers in one string sep by \n

        'registrar':                      r'Registration Service Provider: *(.+)',
        'registrar_url':                  r'Registration Service URL: *(.+)',

        'registrant_name':                r'(?<=Registrant:)\s+(.*)',
        'registrant_organization':        r'(?<=Registrant:)\s*(.*)',
        'registrant_city':                r'(?<=Registrant:)\s*(?:.*\n){5}\s+(.*),',
        'registrant_street':              r'(?<=Registrant:)\s*(?:.*\n){4}\s+(.*)',
        'registrant_state_province':      r'(?<=Registrant:)\s*(?:.*\n){5}.*, (.*)',
        'registrant_country':             r'(?<=Registrant:)\s*(?:.*\n){6}\s+(.*)',
        'registrant_phone':               r'(?<=Registrant:)\s*(?:.*\n){2}\s+(\+*\d.*)',
        'registrant_fax':                 r'(?<=Registrant:)\s*(?:.*\n){3}\s+(\+*\d.*)',
        'registrant_email':               r'(?<=Registrant:)\s*(?:.*\n){1}.*  (.*)',

        'admin':                          r'(?<=Administrative Contact:\n)\s+(.*)  ',
        'admin_email':                    r'(?<=Administrative Contact:)\s*.*  (.*)',
        'admin_phone':                    r'(?<=Administrative Contact:\n)\s*(?:.*\n){1}\s+(\+*\d.*)',
        'admin_fax':                      r'(?<=Administrative Contact:\n)\s*(?:.*\n){2}\s+(\+*\d.*)',

        'tech':                           r'(?<=Technical Contact:\n)\s+(.*)  ',
        'tech_email':                     r'(?<=Technical Contact:)\s*.*  (.*)',
        'tech_phone':                     r'(?<=Technical Contact:\n)\s*(?:.*\n){1}\s+(\+*\d.*)',
        'tech_fax':                       r'(?<=Technical Contact:\n)\s*(?:.*\n){2}\s+(\+*\d.*)',
    }

    def __init__(self, domain, text):
        if 'not found.' in text:
            raise PywhoisError(text)
        else:
            WhoisEntry.__init__(self, domain, text, self.regex)


class WhoisTr(WhoisEntry):
    """Whois parser for .tr domains
    """
    regex = {
        'domain_name':                    r'[**] Domain Name: *(.+)',

        'creation_date':                  r'Created on.*: *(.+)',
        'expiration_date':                r'Expires on.*: *(.+)',

        'name_servers':                   r'[**] Domain servers:((?:\s.+)*)',  # servers in one string sep by \n

        'registrant_name':                r'(?<=[**] Registrant:)[\s\S]((?:\s.+)*)',

        'admin':                          r'(?<=[**] Administrative Contact:)[\s\S]*?NIC Handle\s+: (.*)',
        'admin_organization':             r'(?<=[**] Administrative Contact:)[\s\S]*?Organization Name\s+: (.*)',
        'admin_address':                  r'(?<=[**] Administrative Contact)[\s\S]*?Address\s+: (.*)',
        'admin_phone':                    r'(?<=[**] Administrative Contact)[\s\S]*?Phone\s+: (.*)',
        'admin_fax':                      r'(?<=[**] Administrative Contact)[\s\S]*?Fax\s+: (.*)',

        'tech':                           r'(?<=[**] Technical Contact:)[\s\S]*?NIC Handle\s+: (.*)',
        'tech_organization':              r'(?<=[**] Technical Contact:)[\s\S]*?Organization Name\s+: (.*)',
        'tech_address':                   r'(?<=[**] Technical Contact)[\s\S]*?Address\s+: (.*)',
        'tech_phone':                     r'(?<=[**] Technical Contact)[\s\S]*?Phone\s+: (.*)',
        'tech_fax':                       r'(?<=[**] Technical Contact)[\s\S]*?Fax\s+: (.*)',

        'billing':                        r'(?<=[**] Billing Contact:)[\s\S]*?NIC Handle\s+: (.*)',
        'billing_organization':           r'(?<=[**] Billing Contact:)[\s\S]*?Organization Name\s+: (.*)',
        'billing_address':                r'(?<=[**] Billing Contact)[\s\S]*?Address\s+: (.*)',
        'billing_phone':                  r'(?<=[**] Billing Contact)[\s\S]*?Phone\s+: (.*)',
        'billing_fax':                    r'(?<=[**] Billing Contact)[\s\S]*?Fax\s+: (.*)',
    }

    def __init__(self, domain, text):
        if 'not found.' in text:
            raise PywhoisError(text)
        else:
            WhoisEntry.__init__(self, domain, text, self.regex)


class WhoisIs(WhoisEntry):
    """Whois parser for .se domains
    """
    regex = {
        'domain_name':      r'domain\.*: *(.+)',
        'registrant_name':  r'registrant: *(.+)',
        'name':             r'person\.*: *(.+)',
        'address':          r'address\.*: *(.+)',
        'creation_date':    r'created\.*: *(.+)',
        'expiration_date':  r'expires\.*: *(.+)',
        'email':            r'e-mail: *(.+)',
        'name_servers':     r'nserver\.*: *(.+)',  # list of name servers
        'dnssec':           r'dnssec\.*: *(.+)',
    }

    def __init__(self, domain, text):
        if 'No entries found' in text:
            raise PywhoisError(text)
        else:
            WhoisEntry.__init__(self, domain, text, self.regex)


class WhoisDk(WhoisEntry):
    """Whois parser for .dk domains
    """
    regex = {
        'domain_name':         r'Domain: *(.+)',
        'creation_date':       r'Registered: *(.+)',
        'expiration_date':     r'Expires: *(.+)',
        'dnssec':              r'Dnssec: *(.+)',
        'status':              r'Status: *(.+)',
        'registrant_handle':   r'Registrant\s*(?:.*\n){1}\s*Handle: *(.+)',
        'registrant_name':     r'Registrant\s*(?:.*\n){2}\s*Name: *(.+)',
        'registrant_address':  r'Registrant\s*(?:.*\n){3}\s*Address: *(.+)',
        'registrant_zip_code': r'Registrant\s*(?:.*\n){4}\s*Postalcode: *(.+)',
        'registrant_city':     r'Registrant\s*(?:.*\n){5}\s*City: *(.+)',
        'registrant_country':  r'Registrant\s*(?:.*\n){6}\s*Country: *(.+)',
        'name_servers':        r'Nameservers\n *([\n\S\s]+)'
    }

    def __init__(self, domain, text):
        if 'No match for ' in text:
            raise PywhoisError(text)
        else:
            WhoisEntry.__init__(self, domain, text, self.regex)

    def _preprocess(self, attr, value):
        if attr == 'name_servers':
            return [
                line.split(":")[-1].strip()
                for line in value.split("\n")
                if line.startswith("Hostname")
            ]
        return super(WhoisDk, self)._preprocess(attr, value)


class WhoisAi(WhoisEntry):
    """Whois parser for .ai domains
    """
    regex = {
        'domain_name':      r'Complete Domain Name\.*: *(.+)',
        'name':             r'Name \(Last, First\)\.*: *(.+)',
        'org':              r'Organization Name\.*: *(.+)',
        'address':          r'Street Address\.*: *(.+)',
        'city':             r'City\.*: *(.+)',
        'state':            r'State\.*: *(.+)',
        'zipcode':          r'Postal Code\.*: *(\d+)',
        'country':          r'Country\.*: *(.+)',
        'name_servers':     r'Server Hostname\.*: *(.+)',
    }

    def __init__(self, domain, text):
        if 'not registered' in text:
            raise PywhoisError(text)
        else:
            WhoisEntry.__init__(self, domain, text, self.regex)


class WhoisIl(WhoisEntry):
    """Whois parser for .il domains
    """
    regex = {
        'domain_name':        r'domain: *(.+)',
        'expiration_date':    r'validity: *(.+)',
        'registrant_name':    r'person: *(.+)',
        'registrant_address': r'address *(.+)',
        'dnssec':             r'DNSSEC: *(.+)',
        'status':             r'status: *(.+)',
        'name_servers':       r'nserver: *(.+)',
        'emails':             r'e-mail: *(.+)',
        'phone':              r'phone: *(.+)',
        'registrar':          r'registrar name: *(.+)',
        'referral_url':       r'registrar info: *(.+)',
    }
    dayfirst = True

    def __init__(self, domain, text):
        if 'No data was found' in text:
            raise PywhoisError(text)
        else:
            WhoisEntry.__init__(self, domain, text, self.regex)

    def _preprocess(self, attr, value):
        if attr == 'emails':
            value = value.replace(' AT ', '@')
        return super(WhoisIl, self)._preprocess(attr, value)


class WhoisIn(WhoisEntry):
    """Whois parser for .in domains
    """
    regex = {
        'domain_name':      r'Domain Name: *(.+)',
        'registrar':        r'Registrar: *(.+)',
        'registrar_url':    r'Registrar URL: *(.+)',
        'registrar_iana':   r'Registrar IANA ID: *(\d+)',
        'updated_date':     r'Updated Date: *(.+)|Last Updated On: *(.+)',
        'creation_date':    r'Creation Date: *(.+)|Created On: *(.+)',
        'expiration_date':  r'Expiration Date: *(.+)|Registry Expiry Date: *(.+)',
        'name_servers':     r'Name Server: *(.+)',
        'organization':     r'Registrant Organization: *(.+)',
        'state':            r'Registrant State/Province: *(.+)',
        'status':           r'Status: *(.+)',
        'emails':           EMAIL_REGEX,
        'country':          r'Registrant Country: *(.+)',
        'dnssec':           r'DNSSEC: *([\S]+)',
    }

    def __init__(self, domain, text):
        if 'NOT FOUND' in text:
            raise PywhoisError(text)
        else:
            WhoisEntry.__init__(self, domain, text, self.regex)


class WhoisCat(WhoisEntry):
    """Whois parser for .cat domains
    """
    regex = {
        'domain_name':      r'Domain Name: *(.+)',
        'registrar':        r'Registrar: *(.+)',
        'updated_date':     r'Updated Date: *(.+)',
        'creation_date':    r'Creation Date: *(.+)',
        'expiration_date':  r'Registry Expiry Date: *(.+)',
        'name_servers':     r'Name Server: *(.+)',
        'status':           r'Domain status: *(.+)',
        'emails':           EMAIL_REGEX,
    }

    def __init__(self, domain, text):
        if 'no matching objects' in text:
            raise PywhoisError(text)
        else:
            # Merge base class regex with specifics
            self._regex.copy().update(self.regex)
            self.regex = self._regex
            WhoisEntry.__init__(self, domain, text, self.regex)


class WhoisIe(WhoisEntry):
    """Whois parser for .ie domains
    """
    regex = {
        'domain_name':      r'Domain: *(.+)',
        'registrant_name':  r'Domain Holder: *(.+)',
        'description':      r'descr: *(.+)',
        'source':           r'Source: *(.+)',
        'creation_date':    r'Registration Date: *(.+)',
        'expiration_date':  r'Renewal Date: *(.+)',
        'name_servers':     r'Nserver: *(.+)',
        'status':           r'Renewal status: *(.+)',
        'admin_id':         r'Admin-c: *(.+)',
        'tech_id':          r'Tech-c: *(.+)',
        'registrar':        r'Account Name: *(.+)',
        'registrar_contact':'Registrar Abuse Contact: *(.+)'
    }

    def __init__(self, domain, text):
        if 'no matching objects' in text:
            raise PywhoisError(text)
        else:
            WhoisEntry.__init__(self, domain, text, self.regex)


class WhoisNz(WhoisEntry):
    """Whois parser for .nz domains
    """
    regex = {
        'domain_name':          r'domain_name:\s*([^\n\r]+)',
        'registrar':            r'registrar_name:\s*([^\n\r]+)',
        'updated_date':         r'domain_datelastmodified:\s*([^\n\r]+)',
        'creation_date':        r'domain_dateregistered:\s*([^\n\r]+)',
        'expiration_date':      r'domain_datebilleduntil:\s*([^\n\r]+)',
        'name_servers':         r'ns_name_\d*:\s*([^\n\r]+)',  # list of name servers
        'status':               r'status:\s*([^\n\r]+)',  # list of statuses
        'emails':               EMAIL_REGEX,  # list of email s
        'name':                 r'registrant_contact_name:\s*([^\n\r]+)',
        'address':              r'registrant_contact_address\d*:\s*([^\n\r]+)',
        'city':                 r'registrant_contact_city:\s*([^\n\r]+)',
        'zipcode':              r'registrant_contact_postalcode:\s*([^\n\r]+)',
        'country':              r'registrant_contact_country:\s*([^\n\r]+)',
    }

    def __init__(self, domain, text):
        if 'no matching objects' in text:
            raise PywhoisError(text)
        else:
            WhoisEntry.__init__(self, domain, text, self.regex)


class WhoisLu(WhoisEntry):
    """Whois parser for .lu domains
    """
    regex = {
        'domain_name':              r'domainname: *(.+)',
        'creation_date':            r'registered: *(.+)',
        'name_servers':             r'nserver: *(.+)',
        'status':                   r'domaintype: *(.+)',
        'registrar':                r'registrar-name: *(.+)',
        'registrant_name':          r'org-name: *(.+)',
        'registrant_address':       r'org-address: *(.+)',
        'registrant_postal_code':   r'org-zipcode:*(.+)',
        'registrant_city':          r'org-city: *(.+)',
        'registrant_country':       r'org-country: *(.+)',
        'admin_name':               r'adm-name: *(.+)',
        'admin_address':            r'adm-address: *(.+)',
        'admin_postal_code':        r'adm-zipcode: *(.+)',
        'admin_city':               r'adm-city: *(.+)',
        'admin_country':            r'adm-country: *(.+)',
        'admin_email':              r'adm-email: *(.+)',
        'tech_name':                r'tec-name: *(.+)',
        'tech_address':             r'tec-address: *(.+)',
        'tech_postal_code':         r'tec-zipcode: *(.+)',
        'tech_city':                r'tec-city: *(.+)',
        'tech_country':             r'tec-country: *(.+)',
        'tech_email':               r'tec-email: *(.+)',
    }

    def __init__(self, domain, text):
        if 'No such domain' in text:
            raise PywhoisError(text)
        else:
            WhoisEntry.__init__(self, domain, text, self.regex)


class WhoisCz(WhoisEntry):
    """Whois parser for .cz domains
    """
    regex = {
        'domain_name':              r'domain: *(.+)',
        'registrant_name':          r'registrant: *(.+)',
        'registrar':                r'registrar: *(.+)',
        'creation_date':            r'registered: *(.+)',
        'updated_date':             r'changed: *(.+)',
        'expiration_date':          r'expire: *(.+)',
        'name_servers':             r'nserver: *(.+)',
    }

    def __init__(self, domain, text):
        if '% No entries found.' in text or 'Your connection limit exceeded' in text:
            raise PywhoisError(text)
        else:
            WhoisEntry.__init__(self, domain, text, self.regex)


class WhoisOnline(WhoisEntry):
    """Whois parser for .online domains
    """
    regex = {
        'domain_name':                    r'Domain Name: *(.+)',
        'domain__id':                     r'Domain ID: *(.+)',
        'whois_server':                   r'Registrar WHOIS Server: *(.+)',
        'registrar':                      r'Registrar: *(.+)',
        'registrar_id':                   r'Registrar IANA ID: *(.+)',
        'registrar_url':                  r'Registrar URL: *(.+)',
        'status':                         r'Domain Status: *(.+)',
        'registrant_email':               r'Registrant Email: *(.+)',
        'admin_email':                    r'Admin Email: *(.+)',
        'billing_email':                  r'Billing Email: *(.+)',
        'tech_email':                     r'Tech Email: *(.+)',
        'name_servers':                   r'Name Server: *(.+)',
        'creation_date':                  r'Creation Date: *(.+)',
        'expiration_date':                r'Registry Expiry Date: *(.+)',
        'updated_date':                   r'Updated Date: *(.+)',
        'dnssec':                         r'DNSSEC: *([\S]+)',
    }

    def __init__(self, domain, text):
        if 'Not found:' in text:
            raise PywhoisError(text)
        else:
            WhoisEntry.__init__(self, domain, text, self.regex)


class WhoisHr(WhoisEntry):
    """Whois parser for .hr domains
    """
    regex = {
        'domain_name':                    r'Domain Name: *(.+)',
        'whois_server':                   r'Registrar WHOIS Server: *(.+)',
        'registrar_url':                  r'Registrar URL: *(.+)',
        'updated_date':                   r'Updated Date: *(.+)',
        'creation_date':                  r'Creation Date: *(.+)',
        'expiration_date':                r'Registrar Registration Expiration Date: *(.+)',
        'name_servers':                   r'Name Server: *(.+)',
        'registrant_name':                r'Registrant Name:\s(.+)',
        'registrant_address':             r'Reigstrant Street:\s*(.+)',
    }

    def __init__(self, domain, text):
        if 'ERROR: No entries found' in text:
            raise PywhoisError(text)
        else:
            WhoisEntry.__init__(self, domain, text, self.regex)


class WhoisHk(WhoisEntry):
    """Whois parser for .hk domains
    """
    regex = {
        'domain_name':                    r'Domain Name: *(.+)',
        'status':                         r'Domain Status: *(.+)',
        'dnssec':                         r'DNSSEC: *(.+)',
        'whois_server':                   r'Registrar WHOIS Server: *(.+)',

        'registrar_url':                  r'Registrar URL: *(.+)',
        'registrar':                      r'Registrar Name: *(.+)',
        'registrar_email':                r'Registrar Contact Information: Email: *(.+)',

        'registrant_company_name':        r'Registrant Contact Information:\s*Company English Name.*:(.+)',
        'registrant_address':             r'(?<=Registrant Contact Information:)[\s\S]*?Address: (.*)',
        'registrant_country':             r'[Registrant Contact Information\w\W]+Country: ([\S\ ]+)',
        'registrant_email':               r'[Registrant Contact Information\w\W]+Email: ([\S\ ]+)',

        'admin_name':                     r'[Administrative Contact Information\w\W]+Given name: ([\S\ ]+)',
        'admin_family_name':              r'[Administrative Contact Information\w\W]+Family name: ([\S\ ]+)',
        'admin_company_name':             r'[Administrative Contact Information\w\W]+Company name: ([\S\ ]+)',
        'admin_address':                  r'(?<=Administrative Contact Information:)[\s\S]*?Address: (.*)',
        'admin_country':                  r'[Administrative Contact Information\w\W]+Country: ([\S\ ]+)',
        'admin_phone':                    r'[Administrative Contact Information\w\W]+Phone: ([\S\ ]+)',
        'admin_fax':                      r'[Administrative Contact Information\w\W]+Fax: ([\S\ ]+)',
        'admin_email':                    r'[Administrative Contact Information\w\W]+Email: ([\S\ ]+)',
        'admin_account_name':             r'[Administrative Contact Information\w\W]+Account Name: ([\S\ ]+)',

        'tech_name':                      r'[Technical Contact Information\w\W]+Given name: (.+)',
        'tech_family_name':               r'[Technical Contact Information\w\W]+Family name: (.+)',
        'tech_company_name':              r'[Technical Contact Information\w\W]+Company name: (.+)',
        'tech_address':                   r'(?<=Technical Contact Information:)[\s\S]*?Address: (.*)',
        'tech_country':                   r'[Technical Contact Information\w\W]+Country: (.+)',
        'tech_phone':                     r'[Technical Contact Information\w\W]+Phone: (.+)',
        'tech_fax':                       r'[Technical Contact Information\w\W]+Fax: (.+)',
        'tech_email':                     r'[Technical Contact Information\w\W]+Email: (.+)',
        'tech_account_name':              r'[Technical Contact Information\w\W]+Account Name: (.+)',

        'updated_date':                   r'Updated Date: *(.+)',
        'creation_date':                  r'[Registrant Contact Information\w\W]+Domain Name Commencement Date: (.+)',
        'expiration_date':                r'[Registrant Contact Information\w\W]+Expiry Date: (.+)',
        'name_servers':                   r'Name Servers Information:\s+((?:.+\n)*)'
    }

    def __init__(self, domain, text):
        if 'ERROR: No entries found' in text or 'The domain has not been registered' in text:
            raise PywhoisError(text)
        else:
            WhoisEntry.__init__(self, domain, text, self.regex)


class WhoisUA(WhoisEntry):
    """Whois parser for .ua domains
    """
    regex = {
        'domain_name':                    r'domain: *(.+)',
        'status':                         r'status: *(.+)',

        'registrar':                     r'(?<=Registrar:)[\s\W\w]*?organization-loc:(.*)',
        'registrar_name':                r'(?<=Registrar:)[\s\W\w]*?registrar:(.*)',
        'registrar_url':                 r'(?<=Registrar:)[\s\W\w]*?url:(.*)',
        'registrar_country':             r'(?<=Registrar:)[\s\W\w]*?country:(.*)',
        'registrar_city':                r'(?<=Registrar:)[\s\W\w]*?city:\s+(.*)\n',
        'registrar_address':             r'(?<=Registrar:)[\s\W\w]*?abuse-postal:\s+(.*)\n',
        'registrar_email':               r'(?<=Registrar:)[\s\W\w]*?abuse-email:(.*)',

        'registrant_name':               r'(?<=Registrant:)[\s\W\w]*?organization-loc:(.*)',
        'registrant_country':            r'(?<=Registrant:)[\s\W\w]*?country-loc:(.*)',
        'registrant_city':               r'(?<=Registrant:)[\s\W\w]*?(?:address\-loc:\s+.*\n){2}address-loc:\s+(.*)\n',
        'registrant_state':              r'(?<=Registrant:)[\s\W\w]*?(?:address\-loc:\s+.*\n){1}address-loc:\s+(.*)\n',
        'registrant_address':            r'(?<=Registrant:)[\s\W\w]*?address-loc:\s+(.*)\n',
        'registrant_email':              r'(?<=Registrant:)[\s\W\w]*?e-mail:(.*)',
        'registrant_postal_code':        r'(?<=Registrant:)[\s\W\w]*?postal-code-loc:(.*)',
        'registrant_phone':              r'(?<=Registrant:)[\s\W\w]*?phone:(.*)',
        'registrant_fax':                r'(?<=Registrant:)[\s\W\w]*?fax:(.*)',

        'admin':                         r'(?<=Administrative Contacts:)[\s\W\w]*?organization-loc:(.*)',
        'admin_country':                 r'(?<=Administrative Contacts:)[\s\W\w]*?country-loc:(.*)',
        'admin_city':                    r'(?<=Administrative Contacts:)[\s\W\w]*?(?:address\-loc:\s+.*\n){2}address-loc:\s+(.*)\n',
        'admin_state':                   r'(?<=Administrative Contacts:)[\s\W\w]*?(?:address\-loc:\s+.*\n){1}address-loc:\s+(.*)\n',
        'admin_address':                 r'(?<=Administrative Contacts:)[\s\W\w]*?address-loc:\s+(.*)\n',
        'admin_email':                   r'(?<=Administrative Contacts:)[\s\W\w]*?e-mail:(.*)',
        'admin_postal_code':             r'(?<=Administrative Contacts:)[\s\W\w]*?postal-code-loc:(.*)',
        'admin_phone':                   r'(?<=Administrative Contacts:)[\s\W\w]*?phone:(.*)',
        'admin_fax':                     r'(?<=Administrative Contacts:)[\s\W\w]*?fax:(.*)',

        'updated_date':                   r'modified: *(.+)',
        'creation_date':                  r'created: (.+)',
        'expiration_date':                r'expires: (.+)',
        'name_servers':                   r'nserver: *(.+)'
    }

    def __init__(self, domain, text):
        if 'ERROR: No entries found' in text:
            raise PywhoisError(text)
        else:
            WhoisEntry.__init__(self, domain, text, self.regex)


class WhoisHn(WhoisEntry):
    """Whois parser for .hn domains
        """
    regex = {
        'domain_name':                    r'Domain Name: *(.+)',
        'domain_id':                      r'Domain ID: *(.+)',
        'status':                         r'Domain Status: *(.+)',
        'whois_server':                   r'WHOIS Server: *(.+)',

        'registrar_url':                  r'Registrar URL: *(.+)',
        'registrar':                      r'Registrar: *(.+)',

        'registrant_name':                r'Registrant Name: (.+)',
        'registrant_id':                  r'Registrant ID: (.+)',
        'registrant_organization':        r'Registrant Organization: (.+)',
        'registrant_city':                r'Registrant City: (.*)',
        'registrant_street':              r'Registrant Street: (.*)',
        'registrant_state_province':      r'Registrant State/Province: (.*)',
        'registrant_postal_code':         r'Registrant Postal Code: (.*)',
        'registrant_country':             r'Registrant Country: (.+)',
        'registrant_phone':               r'Registrant Phone: (.+)',
        'registrant_fax':                 r'Registrant Fax: (.+)',
        'registrant_email':               r'Registrant Email: (.+)',


        'admin_name':                     r'Admin Name: (.+)',
        'admin_id':                       r'Admin ID: (.+)',
        'admin_organization':             r'Admin Organization: (.+)',
        'admin_city':                     r'Admin City: (.*)',
        'admin_street':                   r'Admin Street: (.*)',
        'admin_state_province':           r'Admin State/Province: (.*)',
        'admin_postal_code':              r'Admin Postal Code: (.*)',
        'admin_country':                  r'Admin Country: (.+)',
        'admin_phone':                    r'Admin Phone: (.+)',
        'admin_fax':                      r'Admin Fax: (.+)',
        'admin_email':                    r'Admin Email: (.+)',

        'billing_name':                   r'Billing Name: (.+)',
        'billing_id':                     r'Billing ID: (.+)',
        'billing_organization':           r'Billing Organization: (.+)',
        'billing_city':                   r'Billing City: (.*)',
        'billing_street':                 r'Billing Street: (.*)',
        'billing_state_province':         r'Billing State/Province: (.*)',
        'billing_postal_code':            r'Billing Postal Code: (.*)',
        'billing_country':                r'Billing Country: (.+)',
        'billing_phone':                  r'Billing Phone: (.+)',
        'billing_fax':                    r'Billing Fax: (.+)',
        'billing_email':                  r'Billing Email: (.+)',

        'tech_name':                      r'Tech Name: (.+)',
        'tech_id':                        r'Tech ID: (.+)',
        'tech_organization':              r'Tech Organization: (.+)',
        'tech_city':                      r'Tech City: (.*)',
        'tech_street':                    r'Tech Street: (.*)',
        'tech_state_province':            r'Tech State/Province: (.*)',
        'tech_postal_code':               r'Tech Postal Code: (.*)',
        'tech_country':                   r'Tech Country: (.+)',
        'tech_phone':                     r'Tech Phone: (.+)',
        'tech_fax':                       r'Tech Fax: (.+)',
        'tech_email':                     r'Tech Email: (.+)',

        'updated_date':                   r'Updated Date: *(.+)',
        'creation_date':                  r'Creation Date: *(.+)',
        'expiration_date':                r'Registry Expiry Date: *(.+)',
        'name_servers':                   r'Name Server: *(.+)'
    }

    def __init__(self, domain, text):
        if text.strip() == 'No matching record.':
            raise PywhoisError(text)
        else:
            WhoisEntry.__init__(self, domain, text, self.regex)


class WhoisLat(WhoisEntry):
    """Whois parser for .lat domains
        """
    regex = {
        'domain_name':                    r'Domain Name: *(.+)',
        'domain_id':                      r'Registry Domain ID: *(.+)',
        'status':                         r'Domain Status: *(.+)',
        'whois_server':                   r'Registrar WHOIS Server: *(.+)',

        'registrar_url':                  r'Registrar URL: *(.+)',
        'registrar':                      r'Registrar: *(.+)',
        'registrar_email':                r'Registrar Abuse Contact Email: *(.+)',
        'registrar_phone':                r'Registrar Abuse Contact Phone: *(.+)',

        'registrant_name':                r'Registrant Name: (.+)',
        'registrant_id':                  r'Registry Registrant ID: (.+)',
        'registrant_organization':        r'Registrant Organization: (.+)',
        'registrant_city':                r'Registrant City: (.*)',
        'registrant_street':              r'Registrant Street: (.*)',
        'registrant_state_province':      r'Registrant State/Province: (.*)',
        'registrant_postal_code':         r'Registrant Postal Code: (.*)',
        'registrant_country':             r'Registrant Country: (.+)',
        'registrant_phone':               r'Registrant Phone: (.+)',
        'registrant_fax':                 r'Registrant Fax: (.+)',
        'registrant_email':               r'Registrant Email: (.+)',


        'admin_name':                     r'Admin Name: (.+)',
        'admin_id':                       r'Registry Admin ID: (.+)',
        'admin_organization':             r'Admin Organization: (.+)',
        'admin_city':                     r'Admin City: (.*)',
        'admin_street':                   r'Admin Street: (.*)',
        'admin_state_province':           r'Admin State/Province: (.*)',
        'admin_postal_code':              r'Admin Postal Code: (.*)',
        'admin_country':                  r'Admin Country: (.+)',
        'admin_phone':                    r'Admin Phone: (.+)',
        'admin_fax':                      r'Admin Fax: (.+)',
        'admin_email':                    r'Admin Email: (.+)',

        'tech_name':                      r'Tech Name: (.+)',
        'tech_id':                        r'Registry Tech ID: (.+)',
        'tech_organization':              r'Tech Organization: (.+)',
        'tech_city':                      r'Tech City: (.*)',
        'tech_street':                    r'Tech Street: (.*)',
        'tech_state_province':            r'Tech State/Province: (.*)',
        'tech_postal_code':               r'Tech Postal Code: (.*)',
        'tech_country':                   r'Tech Country: (.+)',
        'tech_phone':                     r'Tech Phone: (.+)',
        'tech_fax':                       r'Tech Fax: (.+)',
        'tech_email':                     r'Tech Email: (.+)',

        'updated_date':                   r'Updated Date: *(.+)',
        'creation_date':                  r'Creation Date: *(.+)',
        'expiration_date':                r'Registry Expiry Date: *(.+)',
        'name_servers':                   r'Name Server: *(.+)'
    }

    def __init__(self, domain, text):
        if text.strip() == 'No matching record.':
            raise PywhoisError(text)
        else:
            WhoisEntry.__init__(self, domain, text, self.regex)


class WhoisCn(WhoisEntry):
    """Whois parser for .cn domains
    """
    regex = {
        'domain_name':          r'Domain Name: *(.+)',
        'registrar':            r'Registrar: *(.+)',
        'creation_date':        r'Registration Time: *(.+)',
        'expiration_date':      r'Expiration Time: *(.+)',
        'name_servers':         r'Name Server: *(.+)',  # list of name servers
        'status':               r'Status: *(.+)',  # list of statuses
        'emails':               EMAIL_REGEX,  # list of email s
        'dnssec':               r'dnssec: *([\S]+)',
        'name':                 r'Registrant: *(.+)',
    }

    def __init__(self, domain, text):
        if text.strip() == 'No matching record.':
            raise PywhoisError(text)
        else:
            WhoisEntry.__init__(self, domain, text, self.regex)


class WhoisApp(WhoisEntry):
    """Whois parser for .app domains
    """
    regex = {
        'domain_name':          r'Domain Name: *(.+)',
        'registrar':            r'Registrar: *(.+)',
        'whois_server':         r'Whois Server: *(.+)',
        'updated_date':         r'Updated Date: *(.+)',
        'creation_date':        r'Creation Date: *(.+)',
        'expiration_date':      r'Expir\w+ Date: *(.+)',
        'name_servers':         r'Name Server: *(.+)',  # list of name servers
        'status':               r'Status: *(.+)',  # list of statuses
        'emails':               EMAIL_REGEX,  # list of email s
        'registrant_email':     r'Registrant Email: *(.+)',  # registrant email
        'registrant_phone':     r'Registrant Phone: *(.+)',  # registrant phone
        'dnssec':               r'dnssec: *([\S]+)',
        'name':                 r'Registrant Name: *(.+)',
        'org':                  r'Registrant\s*Organization: *(.+)',
        'address':              r'Registrant Street: *(.+)',
        'city':                 r'Registrant City: *(.+)',
        'state':                r'Registrant State/Province: *(.+)',
        'zipcode':              r'Registrant Postal Code: *(.+)',
        'country':              r'Registrant Country: *(.+)',
    }

    def __init__(self, domain, text):
        if text.strip() == 'Domain not found.':
            raise PywhoisError(text)
        else:
            WhoisEntry.__init__(self, domain, text, self.regex)


class WhoisMoney(WhoisEntry):
    """Whois parser for .money domains
    """
    regex = {
        'domain_name':          r'Domain Name: *(.+)',
        'registrar':            r'Registrar: *(.+)',
        'whois_server':         r'Registrar WHOIS Server: *(.+)',
        'updated_date':         r'Updated Date: *(.+)',
        'creation_date':        r'Creation Date: *(.+)',
        'expiration_date':      r'Registry Expiry Date: *(.+)',
        'name_servers':         r'Name Server: *(.+)',  # list of name servers
        'status':               r'Domain Status: *(.+)',
        'emails':               EMAIL_REGEX,  # list of emails
        'registrant_email':     r'Registrant Email: *(.+)',
        'registrant_phone':     r'Registrant Phone: *(.+)',
        'dnssec':               r'DNSSEC: *(.+)',
        'name':                 r'Registrant Name: *(.+)',
        'org':                  r'Registrant Organization: *(.+)',
        'address':              r'Registrant Street: *(.+)',
        'city':                 r'Registrant City: *(.+)',
        'state':                r'Registrant State/Province: *(.+)',
        'zipcode':              r'Registrant Postal Code: *(.+)',
        'country':              r'Registrant Country: *(.+)',
    }

    def __init__(self, domain, text):
        if text.strip() == 'Domain not found.':
            raise PywhoisError(text)
        else:
            WhoisEntry.__init__(self, domain, text, self.regex)


class WhoisAr(WhoisEntry):
    """Whois parser for .ar domains
    """
    regex = {
        'domain_name':          r'domain: *(.+)',
        'registrar':            r'registrar: *(.+)',
        'whois_server':         r'whois: *(.+)',
        'updated_date':         r'changed: *(.+)',
        'creation_date':        r'created: *(.+)',
        'expiration_date':      r'expire: *(.+)',
        'name_servers':         r'nserver: *(.+) \(.*\)',  # list of name servers
        'status':               r'Domain Status: *(.+)',
        'emails':               EMAIL_REGEX,  # list of emails
        'name':                 r'name: *(.+)',
    }

    def __init__(self, domain, text):
        if text.strip() == 'El dominio no se encuentra registrado en NIC Argentina':
            raise PywhoisError(text)
        else:
            WhoisEntry.__init__(self, domain, text, self.regex)


class WhoisBy(WhoisEntry):
    """Whois parser for .by domains
    """
    regex = {
        'domain_name':          r'Domain Name: *(.+)',
        'registrar':            r'Registrar: *(.+)',
        'updated_date':         r'Updated Date: *(.+)',
        'creation_date':        r'Creation Date: *(.+)',
        'expiration_date':      r'Expiration Date: *(.+)',
        'name_servers':         r'Name Server: *(.+)',  # list of name servers
        'status':               r'Domain Status: *(.+)',
        'name':                 r'Person: *(.+)',
        'org':                  r'Org: *(.+)',
        'registrant_country':   r'Country: *(.+)',
        'registrant_address':   r'Address: *(.+)',
        'registrant_phone':     r'Phone: *(.+)',
    }

    def __init__(self, domain, text):
        if text.strip() == 'El dominio no se encuentra registrado en NIC Argentina':
            raise PywhoisError(text)
        else:
            WhoisEntry.__init__(self, domain, text, self.regex)


class WhoisCr(WhoisEntry):
    """Whois parser for .cr domains
    """
    regex = {
        'domain_name':          r'domain: *(.+)',
        'registrant_name':      r'registrant: *(.+)',
        'registrar':            r'registrar: *(.+)',
        'updated_date':         r'changed: *(.+)',
        'creation_date':        r'registered: *(.+)',
        'expiration_date':      r'expire: *(.+)',
        'name_servers':         r'nserver: *(.+)',  # list of name servers
        'status':               r'status: *(.+)',
        'contact':              r'contact: *(.+)',
        'name':                 r'name: *(.+)',
        'org':                  r'org: *(.+)',
        'address':              r'address: *(.+)',
        'phone':                r'phone: *(.+)',
    }

    def __init__(self, domain, text):
        if text.strip() == 'El dominio no existe.':
            raise PywhoisError(text)
        else:
            WhoisEntry.__init__(self, domain, text, self.regex)


class WhoisVe(WhoisEntry):
    """Whois parser for .ve domains
    """
    regex = {
        'domain_name':           r'Nombre de Dominio: *(.+)',
        'status':                r'Estatus del dominio: *(.+)',

        'registrar':             r'registrar: *(.+)',

        'updated_date':          r'Ultima Actualización: *(.+)',
        'creation_date':         r'Fecha de Creación: *(.+)',
        'expiration_date':       r'Fecha de Vencimiento: *(.+)',

        'name_servers':          r'Nombres de Dominio:((?:\s+- .*)*)',

        'registrant_name':       r'Titular:\s*(?:.*\n){1}\s+(.*)',
        'registrant_city':       r'Titular:\s*(?:.*\n){3}\s+([\s\w]*)',
        'registrant_street':     r'Titular:\s*(?:.*\n){2}\s+(.*)',
        'registrant_state_province': r'Titular:\s*(?:.*\n){3}\s+.*?,(.*),',
        'registrant_country':    r'Titular:\s*(?:.*\n){3}\s+.*, .+  (.*)',
        'registrant_phone':      r'Titular:\s*(?:.*\n){4}\s+(\+*\d.+)',
        'registrant_email':      r'Titular:\s*.*\t(.*)',

        'tech':                  r'Contacto Técnico:\s*(?:.*\n){1}\s+(.*)',
        'tech_city':             r'Contacto Técnico:\s*(?:.*\n){3}\s+([\s\w]*)',
        'tech_street':           r'Contacto Técnico:\s*(?:.*\n){2}\s+(.*)',
        'tech_state_province':   r'Contacto Técnico:\s*(?:.*\n){3}\s+.*?,(.*),',
        'tech_country':          r'Contacto Técnico:\s*(?:.*\n){3}\s+.*, .+  (.*)',
        'tech_phone':            r'Contacto Técnico:\s*(?:.*\n){4}\s+(\+*\d.*)\(',
        'tech_fax':              r'Contacto Técnico:\s*(?:.*\n){4}\s+.*\(FAX\) (.*)',
        'tech_email':            r'Contacto Técnico:\s*.*\t(.*)',

        'admin':                  r'Contacto Administrativo:\s*(?:.*\n){1}\s+(.*)',
        'admin_city':             r'Contacto Administrativo:\s*(?:.*\n){3}\s+([\s\w]*)',
        'admin_street':           r'Contacto Administrativo:\s*(?:.*\n){2}\s+(.*)',
        'admin_state_province':   r'Contacto Administrativo:\s*(?:.*\n){3}\s+.*?,(.*),',
        'admin_country':          r'Contacto Administrativo:\s*(?:.*\n){3}\s+.*, .+  (.*)',
        'admin_phone':            r'Contacto Administrativo:\s*(?:.*\n){4}\s+(\+*\d.*)\(',
        'admin_fax':              r'Contacto Administrativo:\s*(?:.*\n){4}\s+.*\(FAX\) (.*)',
        'admin_email':            r'Contacto Administrativo:\s*.*\t(.*)',


        'billing':                r'Contacto de Cobranza:\s*(?:.*\n){1}\s+(.*)',
        'billing_city':           r'Contacto de Cobranza:\s*(?:.*\n){3}\s+([\s\w]*)',
        'billing_street':         r'Contacto de Cobranza:\s*(?:.*\n){2}\s+(.*)',
        'billing_state_province': r'Contacto de Cobranza:\s*(?:.*\n){3}\s+.*?,(.*),',
        'billing_country':        r'Contacto de Cobranza:\s*(?:.*\n){3}\s+.*, .+  (.*)',
        'billing_phone':          r'Contacto de Cobranza:\s*(?:.*\n){4}\s+(\+*\d.*)\(',
        'billing_fax':            r'Contacto de Cobranza:\s*(?:.*\n){4}\s+.*\(FAX\) (.*)',
        'billing_email':          r'Contacto de Cobranza:\s*.*\t(.*)',


    }

    def __init__(self, domain, text):
        if text.strip() == 'El dominio no existe.':
            raise PywhoisError(text)
        else:
            WhoisEntry.__init__(self, domain, text, self.regex)


class WhoisDo(WhoisEntry):
    """Whois parser for .do domains
    """
    regex = {
        'domain_name':          r'Domain Name: *(.+)',
        'whois_server':         r'WHOIS Server: *(.+)',
        'registrar':            r'Registrar: *(.+)',
        'registrar_email':      r'Registrar Customer Service Email: *(.+)',
        'registrar_phone':      r'Registrar Phone: *(.+)',
        'registrar_address':    r'Registrar Address: *(.+)',
        'registrar_country':    r'Registrar Country: *(.+)',
        'status':               r'Domain Status: *(.+)',  # list of statuses
        'registrant_id':        r'Registrant ID: *(.+)',
        'registrant_name':      r'Registrant Name: *(.+)',
        'registrant_organization': r'Registrant Organization: *(.+)',
        'registrant_address':   r'Registrant Street: *(.+)',
        'registrant_city':      r'Registrant City: *(.+)',
        'registrant_state_province': r'Registrant State/Province: *(.+)',
        'registrant_postal_code': r'Registrant Postal Code: *(.+)',
        'registrant_country': r'Registrant Country: *(.+)',
        'registrant_phone_number': r'Registrant Phone: *(.+)',
        'registrant_email':     r'Registrant Email: *(.+)',
        'admin_id':             r'Admin ID: *(.+)',
        'admin_name':           r'Admin Name: *(.+)',
        'admin_organization':   r'Admin Organization: *(.+)',
        'admin_address':        r'Admin Street: *(.+)',
        'admin_city':           r'Admin City: *(.+)',
        'admin_state_province': r'Admin State/Province: *(.+)',
        'admin_postal_code':    r'Admin Postal Code: *(.+)',
        'admin_country':        r'Admin Country: *(.+)',
        'admin_phone_number':   r'Admin Phone: *(.+)',
        'admin_email':          r'Admin Email: *(.+)',
        'billing_id':           r'Billing ID: *(.+)',
        'billing_name':         r'Billing Name: *(.+)',
        'billing_address':      r'Billing Street: *(.+)',
        'billing_city':         r'Billing City: *(.+)',
        'billing_state_province': r'Billing State/Province: *(.+)',
        'billing_postal_code':  r'Billing Postal Code: *(.+)',
        'billing_country':      r'Billing Country: *(.+)',
        'billing_phone_number': r'Billing Phone: *(.+)',
        'billing_email':        r'Billing Email: *(.+)',
        'tech_id':              r'Tech ID: *(.+)',
        'tech_name':            r'Tech Name: *(.+)',
        'tech_organization':    r'Tech Organization: *(.+)',
        'tech_address':         r'Tech Street: *(.+)',
        'tech_city':            r'Tech City: *(.+)',
        'tech_state_province':  r'Tech State/Province: *(.+)',
        'tech_postal_code':     r'Tech Postal Code: *(.+)',
        'tech_country':         r'Tech Country: *(.+)',
        'tech_phone_number':    r'Tech Phone: *(.+)',
        'tech_email':           r'Tech Email: *(.+)',
        'name_servers':         r'Name Server: *(.+)',  # list of name servers
        'creation_date':        r'Creation Date: *(.+)',
        'expiration_date':      r'Registry Expiry Date: *(.+)',
        'updated_date':         r'Updated Date: *(.+)',
        'dnssec':               r'DNSSEC: *(.+)'
    }

    def __init__(self, domain, text):
        if text.strip() == 'Extensión de dominio no válido.':
            raise PywhoisError(text)
        else:
            WhoisEntry.__init__(self, domain, text, self.regex)


class WhoisAe(WhoisEntry):
    """Whois parser for .ae domains
    """
    regex = {
        'domain_name':     r'Domain Name: *(.+)',
        'status':          r'Status: *(.+)',
        'registrant_name': r'Registrant Contact Name: *(.+)',
        'tech_name':       r'Tech Contact Name: *(.+)',
    }

    def __init__(self, domain, text):
        if text.strip() == 'No Data Found':
            raise PywhoisError(text)
        else:
            WhoisEntry.__init__(self, domain, text, self.regex)


class WhoisSi(WhoisEntry):
    """Whois parser for .si domains
    """
    regex = {
        'domain_name':     r'domain: *(.+)',
        'registrar':       r'registrar: *(.+)',
        'name_servers':    r'nameserver: *(.+)',
        'registrant_name': r'registrant: *(.+)',
        'creation_date':   r'created: *(.+)',
        'expiration_date': r'expire: *(.+)',
    }

    def __init__(self, domain, text):
        if 'No entries found for the selected source(s).' in text:
            raise PywhoisError(text)
        else:
            WhoisEntry.__init__(self, domain, text, self.regex)


class WhoisNo(WhoisEntry):
    """Whois parser for .no domains
    """
    regex = {
        'domain_name':     r'Domain Name.*:\s*(.+)',
        'creation_date':   r'Additional information:\nCreated:\s*(.+)',
        'updated_date':    r'Additional information:\n(?:.*\n)Last updated:\s*(.+)',
    }

    def __init__(self, domain, text):
        if 'No match' in text:
            raise PywhoisError(text)
        else:
            WhoisEntry.__init__(self, domain, text, self.regex)


class WhoisKZ(WhoisEntry):
    """Whois parser for .kz domains
    """
    regex = {
        'domain_name':      r'Domain Name............: *(.+)',
        'registar_created': r'Registar Created: *(.+)',
        'curent_registrar': r'Current Registar: *(.+)',
        'creation_date':    r'Domain created: *(.+)',
        'lats_modified':    r'Last modified : *(.+)',
        'name_servers':     r'server.*: *(.+)',  # list of name servers
        'status':           r' (.+?) -',  # list of statuses
        'emails':           EMAIL_REGEX,  # list of email addresses
        'org':              r'Organization Name.*: *(.+)'
    }

    def __init__(self, domain, text):
        if text.strip() == 'No entries found':
            raise PywhoisError(text)
        else:
            WhoisEntry.__init__(self, domain, text, self.regex)
            
            
class WhoisIR(WhoisEntry):
    """Whois parser for .ir domains."""

    regex = {
        'domain_name': 'domain: *(.+)',
        'registrant_name': 'person: *(.+)',
        'registrant_organization': 'org: *(.+)',
        'updated_date': 'last-updated: *(.+)',
        'expiration_date': 'expire-date: *(.+)',
        'name_servers': 'nserver: *(.+)',  # list of name servers
        'emails': EMAIL_REGEX,
    }

    def __init__(self, domain, text):
        if 'No match for "' in text:
            raise PywhoisError(text)
        else:
            WhoisEntry.__init__(self, domain, text, self.regex)


class WhoisZhongGuo(WhoisEntry):
    """Whois parser for .中国 domains."""

    regex = {
        'domain_name': 'Domain Name: *(.+)',
        'creation_date': r'Registration Time: *(.+)',
        'registrant_name': 'Registrant: *(.+)',
        'registrar': r'Sponsoring Registrar: *(.+)',
        'expiration_date': 'Expiration Time: *(.+)',
        'name_servers': 'Name Server: *(.+)',  # list of name servers
        'emails': EMAIL_REGEX,
    }

    def __init__(self, domain, text):
        if 'No match for "' in text:
            raise PywhoisError(text)
        else:
            WhoisEntry.__init__(self, domain, text, self.regex)
class WhoisWebsite(WhoisEntry):
    """Whois parser for .website domains
    """

    def __init__(self, domain, text):
        if 'No match for "' in text:
            raise PywhoisError(text)
        else:
            WhoisEntry.__init__(self, domain, text)<|MERGE_RESOLUTION|>--- conflicted
+++ resolved
@@ -338,13 +338,10 @@
             return WhoisIR(domain, text)
         elif domain.endswith('.中国'):
             return WhoisZhongGuo(domain, text)
-<<<<<<< HEAD
         elif domain.endswith('.website'):
             return WhoisWebsite(domain, text)
-=======
         elif domain.endswith('.sg'):
             return WhoisSG(domain, text)
->>>>>>> 9620d4b9
         else:
             return WhoisEntry(domain, text)
 
