--- conflicted
+++ resolved
@@ -3376,7 +3376,7 @@
         else:
             WhoisEntry.__init__(self, domain, text, self.regex)
 
-<<<<<<< HEAD
+
 class WhoisDesign(WhoisEntry):
     """Whois parser for .design domains"""
 
@@ -3406,8 +3406,7 @@
             raise PywhoisError(text)
         else:
             WhoisEntry.__init__(self, domain, text, self.regex)
-=======
->>>>>>> e554c2ee
+
 
 class WhoisEdu(WhoisEntry):
     """Whois parser for .edu domains"""
