# -*- coding: utf-8 -*-

# parser.py - Module for parsing whois response data
# Copyright (c) 2008 Andrey Petrov
#
# This module is part of pywhois and is released under
# the MIT license: http://www.opensource.org/licenses/mit-license.php

from __future__ import absolute_import
from __future__ import unicode_literals
from __future__ import print_function
from __future__ import division
from future import standard_library

import re
from datetime import datetime
import json
from past.builtins import basestring
from builtins import str
from builtins import *

standard_library.install_aliases()

try:
    import dateutil.parser as dp
    from .time_zones import tz_data
    DATEUTIL = True
except ImportError:
    DATEUTIL = False

EMAIL_REGEX = "[a-z0-9!#$%&'*+/=?^_`{|}~-]+(?:\.[a-z0-9!#$%&'*+/=?^_`{|}~-]+)*@(?:[a-z0-9](?:[a-z0-9-]*[a-z0-9])?\.)+[a-z0-9](?:[a-z0-9-]*[a-z0-9])?"

KNOWN_FORMATS = [
    '%d-%b-%Y',                 # 02-jan-2000
    '%d-%B-%Y',                 # 11-February-2000
    '%d-%m-%Y',                 # 20-10-2000
    '%Y-%m-%d',                 # 2000-01-02
    '%d.%m.%Y',                 # 2.1.2000
    '%Y.%m.%d',                 # 2000.01.02
    '%Y/%m/%d',                 # 2000/01/02
    '%Y%m%d',                   # 20170209
    '%d/%m/%Y',                 # 02/01/2013
    '%Y. %m. %d.',              # 2000. 01. 02.
    '%Y.%m.%d %H:%M:%S',        # 2014.03.08 10:28:24
    '%d-%b-%Y %H:%M:%S %Z',     # 24-Jul-2009 13:20:03 UTC
    '%a %b %d %H:%M:%S %Z %Y',  # Tue Jun 21 23:59:59 GMT 2011
    '%Y-%m-%dT%H:%M:%SZ',       # 2007-01-26T19:10:31Z
    '%Y-%m-%dT%H:%M:%S.%fZ',    # 2018-12-01T16:17:30.568Z
    '%Y-%m-%dT%H:%M:%S%z',      # 2013-12-06T08:17:22-0800
    '%Y-%m-%d %H:%M:%SZ',       # 2000-08-22 18:55:20Z
    '%Y-%m-%d %H:%M:%S',        # 2000-08-22 18:55:20
    '%d %b %Y %H:%M:%S',        # 08 Apr 2013 05:44:00
    '%d/%m/%Y %H:%M:%S',     # 23/04/2015 12:00:07 EEST
    '%d/%m/%Y %H:%M:%S %Z',     # 23/04/2015 12:00:07 EEST
    '%d/%m/%Y %H:%M:%S.%f %Z',  # 23/04/2015 12:00:07.619546 EEST
    '%B %d %Y',                 # August 14 2017
    '%d.%m.%Y %H:%M:%S',        # 08.03.2014 10:28:24
]


class PywhoisError(Exception):
    pass


def datetime_parse(s):
    for known_format in KNOWN_FORMATS:
        try:
            s = datetime.strptime(s, known_format)
            break
        except ValueError as e:
            pass  # Wrong format, keep trying
    return s


def cast_date(s, dayfirst=False, yearfirst=False):
    """Convert any date string found in WHOIS to a datetime object.
    """
    if DATEUTIL:
        try:
            return dp.parse(
                s,
                tzinfos=tz_data,
                dayfirst=dayfirst,
                yearfirst=yearfirst
            ).replace(tzinfo=None)
        except Exception:
            return datetime_parse(s)
    else:
        return datetime_parse(s)


class WhoisEntry(dict):
    """Base class for parsing a Whois entries.
    """
    # regular expressions to extract domain data from whois profile
    # child classes will override this
    _regex = {
        'domain_name':          'Domain Name: *(.+)',
        'registrar':            'Registrar: *(.+)',
        'whois_server':         'Whois Server: *(.+)',
        'referral_url':         'Referral URL: *(.+)',  # http url of whois_server
        'updated_date':         'Updated Date: *(.+)',
        'creation_date':        'Creation Date: *(.+)',
        'expiration_date':      'Expir\w+ Date: *(.+)',
        'name_servers':         'Name Server: *(.+)',  # list of name servers
        'status':               'Status: *(.+)',  # list of statuses
        'emails':               EMAIL_REGEX,  # list of email s
        'dnssec':               'dnssec: *([\S]+)',
        'name':                 'Registrant Name: *(.+)',
        'org':                  'Registrant\s*Organization: *(.+)',
        'address':              'Registrant Street: *(.+)',
        'city':                 'Registrant City: *(.+)',
        'state':                'Registrant State/Province: *(.+)',
        'zipcode':              'Registrant Postal Code: *(.+)',
        'country':              'Registrant Country: *(.+)',
    }
    dayfirst = False
    yearfirst = False

    def __init__(self, domain, text, regex=None):
        if 'This TLD has no whois server, but you can access the whois database at' in text:
            raise PywhoisError(text)
        else:
            self.domain = domain
            self.text = text
            if regex is not None:
                self._regex = regex
            self.parse()

    def parse(self):
        """The first time an attribute is called it will be calculated here.
        The attribute is then set to be accessed directly by subsequent calls.
        """
        for attr, regex in list(self._regex.items()):
            if regex:
                values = []
                for data in re.findall(regex, self.text, re.IGNORECASE | re.M):
                    matches = data if isinstance(data, tuple) else [data]
                    for value in matches:
                        value = self._preprocess(attr, value)
                        if value and value not in values:
                            # avoid duplicates
                            values.append(value)
                if values and attr in ('registrar', 'whois_server', 'referral_url'):
                    values = values[-1]  # ignore junk
                if len(values) == 1:
                    values = values[0]
                elif not values:
                    values = None

                self[attr] = values

    def _preprocess(self, attr, value):
        value = value.strip()
        if value and isinstance(value, basestring) and not value.isdigit() and '_date' in attr:
            # try casting to date format
            value = cast_date(
                value,
                dayfirst=self.dayfirst,
                yearfirst=self.yearfirst)
        return value

    def __setitem__(self, name, value):
        super(WhoisEntry, self).__setitem__(name, value)

    def __getattr__(self, name):
        return self.get(name)

    def __str__(self):
        def handler(e): return str(e)
        return json.dumps(self, indent=2, default=handler)

    def __getstate__(self):
        return self.__dict__

    def __setstate__(self, state):
        self.__dict__ = state

    @staticmethod
    def load(domain, text):
        """Given whois output in ``text``, return an instance of ``WhoisEntry``
        that represents its parsed contents.
        """
        if text.strip() == 'No whois server is known for this kind of object.':
            raise PywhoisError(text)

        if domain.endswith('.com'):
            return WhoisCom(domain, text)
        elif domain.endswith('.net'):
            return WhoisNet(domain, text)
        elif domain.endswith('.org'):
            return WhoisOrg(domain, text)
        elif domain.endswith('.name'):
            return WhoisName(domain, text)
        elif domain.endswith('.me'):
            return WhoisMe(domain, text)
        elif domain.endswith('ae'):
            return WhoisAe(domain, text)
        elif domain.endswith('.au'):
            return WhoisAU(domain, text)
        elif domain.endswith('.ru'):
            return WhoisRu(domain, text)
        elif domain.endswith('.us'):
            return WhoisUs(domain, text)
        elif domain.endswith('.uk'):
            return WhoisUk(domain, text)
        elif domain.endswith('.fr'):
            return WhoisFr(domain, text)
        elif domain.endswith('.nl'):
            return WhoisNl(domain, text)
        elif domain.endswith('.fi'):
            return WhoisFi(domain, text)
        elif domain.endswith('.hr'):
            return WhoisHr(domain, text)
        elif domain.endswith('.hn'):
            return WhoisHn(domain, text)
        elif domain.endswith('.hk'):
            return WhoisHk(domain, text)
        elif domain.endswith('.jp'):
            return WhoisJp(domain, text)
        elif domain.endswith('.pl'):
            return WhoisPl(domain, text)
        elif domain.endswith('.br'):
            return WhoisBr(domain, text)
        elif domain.endswith('.eu'):
            return WhoisEu(domain, text)
        elif domain.endswith('.ee'):
            return WhoisEe(domain, text)
        elif domain.endswith('.kr'):
            return WhoisKr(domain, text)
        elif domain.endswith('.pt'):
            return WhoisPt(domain, text)
        elif domain.endswith('.bg'):
            return WhoisBg(domain, text)
        elif domain.endswith('.de'):
            return WhoisDe(domain, text)
        elif domain.endswith('.at'):
            return WhoisAt(domain, text)
        elif domain.endswith('.ca'):
            return WhoisCa(domain, text)
        elif domain.endswith('.be'):
            return WhoisBe(domain, text)
        elif domain.endswith('.рф'):
            return WhoisRf(domain, text)
        elif domain.endswith('.info'):
            return WhoisInfo(domain, text)
        elif domain.endswith('.su'):
            return WhoisSu(domain, text)
        elif domain.endswith('si'):
            return WhoisSi(domain, text)
        elif domain.endswith('.kg'):
            return WhoisKg(domain, text)
        elif domain.endswith('.io'):
            return WhoisIo(domain, text)
        elif domain.endswith('.biz'):
            return WhoisBiz(domain, text)
        elif domain.endswith('.mobi'):
            return WhoisMobi(domain, text)
        elif domain.endswith('.ch'):
            return WhoisChLi(domain, text)
        elif domain.endswith('.li'):
            return WhoisChLi(domain, text)
        elif domain.endswith('.id'):
            return WhoisID(domain, text)
        elif domain.endswith('.sk'):
            return WhoisSK(domain, text)
        elif domain.endswith('.se'):
            return WhoisSe(domain, text)
        elif domain.endswith('no'):
            return WhoisNo(domain, text)
        elif domain.endswith('.nu'):
            return WhoisSe(domain, text)
        elif domain.endswith('.is'):
            return WhoisIs(domain, text)
        elif domain.endswith('.dk'):
            return WhoisDk(domain, text)
        elif domain.endswith('.it'):
            return WhoisIt(domain, text)
        elif domain.endswith('.mx'):
            return WhoisMx(domain, text)
        elif domain.endswith('.ai'):
            return WhoisAi(domain, text)
        elif domain.endswith('.il'):
            return WhoisIl(domain, text)
        elif domain.endswith('.in'):
            return WhoisIn(domain, text)
        elif domain.endswith('.cat'):
            return WhoisCat(domain, text)
        elif domain.endswith('.ie'):
            return WhoisIe(domain, text)
        elif domain.endswith('.nz'):
            return WhoisNz(domain, text)
        elif domain.endswith('.space'):
            return WhoisSpace(domain, text)
        elif domain.endswith('.lu'):
            return WhoisLu(domain, text)
        elif domain.endswith('.cz'):
            return WhoisCz(domain, text)
        elif domain.endswith('.online'):
            return WhoisOnline(domain, text)
        elif domain.endswith('.cn'):
            return WhoisCn(domain, text)
        elif domain.endswith('.app'):
            return WhoisApp(domain, text)
        elif domain.endswith('.money'):
            return WhoisMoney(domain, text)
        elif domain.endswith('.cl'):
            return WhoisCl(domain, text)
        elif domain.endswith('.ar'):
            return WhoisAr(domain, text)
        elif domain.endswith('.by'):
            return WhoisBy(domain, text)
        elif domain.endswith('.cr'):
            return WhoisCr(domain, text)
        elif domain.endswith('.do'):
            return WhoisDo(domain, text)
        elif domain.endswith('.jobs'):
            return WhoisJobs(domain, text)
        elif domain.endswith('.lat'):
            return WhoisLat(domain, text)
        elif domain.endswith('.pe'):
            return WhoisPe(domain, text)
        elif domain.endswith('.ro'):
            return WhoisRo(domain, text)
        elif domain.endswith('.sa'):
            return WhoisSa(domain, text)
        elif domain.endswith('.tw'):
            return WhoisTw(domain, text)
        elif domain.endswith('.tr'):
            return WhoisTr(domain, text)
        elif domain.endswith('.ve'):
            return WhoisVe(domain, text)
        elif domain.endswith('.ua'):
            return WhoisUA(domain, text)
        elif domain.endswith('.kz'):
            return WhoisKZ(domain, text)
        else:
            return WhoisEntry(domain, text)


class WhoisCl(WhoisEntry):
    """Whois parser for .cl domains."""

    regex = {
        'domain_name': 'Domain name: *(.+)',
        'registrant_name': 'Registrant name: *(.+)',
        'registrant_organization': 'Registrant organisation: *(.+)',
        'registrar': 'registrar name: *(.+)',
        'registrar_url': 'Registrar URL: *(.+)',
        'creation_date': 'Creation date: *(.+)',
        'expiration_date': 'Expiration date: *(.+)',
        'name_servers': 'Name server: *(.+)',  # list of name servers
    }

    def __init__(self, domain, text):
        if 'No match for "' in text:
            raise PywhoisError(text)
        else:
            WhoisEntry.__init__(self, domain, text, self.regex)


class WhoisPe(WhoisEntry):
    """Whois parser for .pe domains."""

    regex = {
        'domain_name':              'Domain name: *(.+)',
        'status':                   'Domain Status: *(.+)',
        'whois_server':             'WHOIS Server: *(.+)',
        'registrant_name':          'Registrant name: *(.+)',
        'registrar':                'Sponsoring Registrar: *(.+)',
        'admin':                    'Admin Name: *(.+)',
        'admin_email':              'Admin Email: *(.+)',
        'dnssec':                   'DNSSEC: *(.+)',
        'name_servers':             'Name server: *(.+)',  # list of name servers
    }

    def __init__(self, domain, text):
        if 'No match for "' in text:
            raise PywhoisError(text)
        else:
            WhoisEntry.__init__(self, domain, text, self.regex)


class WhoisSpace(WhoisEntry):
    """Whois parser for .space domains
    """

    def __init__(self, domain, text):
        if 'No match for "' in text:
            raise PywhoisError(text)
        else:
            WhoisEntry.__init__(self, domain, text)


class WhoisCom(WhoisEntry):
    """Whois parser for .com domains
    """

    def __init__(self, domain, text):
        if 'No match for "' in text:
            raise PywhoisError(text)
        else:
            WhoisEntry.__init__(self, domain, text)


class WhoisNet(WhoisEntry):
    """Whois parser for .net domains
    """

    def __init__(self, domain, text):
        if 'No match for "' in text:
            raise PywhoisError(text)
        else:
            WhoisEntry.__init__(self, domain, text)


class WhoisOrg(WhoisEntry):
    """Whois parser for .org domains
    """
    regex = {
        'domain_name':      'Domain Name: *(.+)',
        'registrar':        'Registrar: *(.+)',
        'whois_server':     'Whois Server: *(.+)',  # empty usually
        'referral_url':     'Referral URL: *(.+)',  # http url of whois_server: empty usually
        'updated_date':     'Updated Date: *(.+)',
        'creation_date':    'Creation Date: *(.+)',
        'expiration_date':  'Registry Expiry Date: *(.+)',
        'name_servers':     'Name Server: *(.+)',  # list of name servers
        'status':           'Status: *(.+)',  # list of statuses
        'emails':           EMAIL_REGEX,  # list of email addresses
    }

    def __init__(self, domain, text):
        if text.strip() == 'NOT FOUND':
            raise PywhoisError(text)
        else:
            WhoisEntry.__init__(self, domain, text)


class WhoisRo(WhoisEntry):
    """Whois parser for .ro domains
    """
    regex = {
        'domain_name':      'Domain Name: *(.+)',
        'domain_status':    'Domain Status: *(.+)',
        'registrar':        'Registrar: *(.+)',

        'referral_url':     'Referral URL: *(.+)',  # http url of whois_server: empty usually

        'creation_date':    'Registered On: *(.+)',
        'expiration_date':  'Expires On: *(.+)',
        'name_servers':     'Nameserver: *(.+)',  # list of name servers
        'status':           'Status: *(.+)',  # list of statuses
        'dnssec':           'DNSSEC: *(.+)',
    }

    def __init__(self, domain, text):
        if text.strip() == 'NOT FOUND':
            raise PywhoisError(text)
        else:
            WhoisEntry.__init__(self, domain, text, self.regex)


class WhoisRu(WhoisEntry):
    """Whois parser for .ru domains
    """
    regex = {
        'domain_name': 'domain: *(.+)',
        'registrar': 'registrar: *(.+)',
        'creation_date': 'created: *(.+)',
        'expiration_date': 'paid-till: *(.+)',
        'updated_date': None,
        'name_servers': 'nserver: *(.+)',  # list of name servers
        'status': 'state: *(.+)',  # list of statuses
        'emails': EMAIL_REGEX,  # list of email addresses
        'org': 'org: *(.+)'
    }

    def __init__(self, domain, text):
        if 'No entries found' in text:
            raise PywhoisError(text)
        else:
            WhoisEntry.__init__(self, domain, text, self.regex)


class WhoisNl(WhoisEntry):
    """Whois parser for .nl domains
        """
    regex = {
        'domain_name':         'Domain Name: *(.+)',
        'expiration_date':     None,
        'updated_date':        None,
        'creation_date':       None,
        'status':              'Status: *(.+)',  # list of statuses
        'name':                None,
        'registrar':           'Registrar:\s*(.*\n)',
        'registrar_address':   'Registrar:\s*(?:.*\n){1}\s*(.*)',
        'registrar_zip_code':  'Registrar:\s*(?:.*\n){2}\s*(\S*)\s(?:.*)',
        'registrar_city':      'Registrar:\s*(?:.*\n){2}\s*(?:\S*)\s(.*)',
        'registrar_country':   'Registrar:\s*(?:.*\n){3}\s*(.*)',
        'dnssec':              'DNSSEC: *(.+)',
    }

    def __init__(self, domain, text):
        if text.endswith('is free'):
            raise PywhoisError(text)
        else:
            WhoisEntry.__init__(self, domain, text, self.regex)

        match = re.compile('Domain nameservers:(.*?)Record maintained by', re.DOTALL).search(text)
        if match:
            duplicate_nameservers_with_ip = [line.strip()
                                             for line in match.groups()[0].strip().splitlines()]
            duplicate_nameservers_without_ip = [nameserver.split(' ')[0]
                                                for nameserver in duplicate_nameservers_with_ip]
            self['name_servers'] = sorted(list(set(duplicate_nameservers_without_ip)))



class WhoisName(WhoisEntry):
    """Whois parser for .name domains
    """
    regex = {
        'domain_name_id':  'Domain Name ID: *(.+)',
        'domain_name':     'Domain Name: *(.+)',
        'registrar_id':    'Sponsoring Registrar ID: *(.+)',
        'registrar':       'Sponsoring Registrar: *(.+)',
        'registrant_id':   'Registrant ID: *(.+)',
        'admin_id':        'Admin ID: *(.+)',
        'technical_id':    'Tech ID: *(.+)',
        'billing_id':      'Billing ID: *(.+)',
        'creation_date':   'Created On: *(.+)',
        'expiration_date': 'Expires On: *(.+)',
        'updated_date':    'Updated On: *(.+)',
        'name_server_ids': 'Name Server ID: *(.+)',  # list of name server ids
        'name_servers':    'Name Server: *(.+)',  # list of name servers
        'status':          'Domain Status: *(.+)',  # list of statuses
    }

    def __init__(self, domain, text):
        if 'No match for ' in text:
            raise PywhoisError(text)
        else:
            WhoisEntry.__init__(self, domain, text, self.regex)


class WhoisUs(WhoisEntry):
    """Whois parser for .us domains
    """
    regex = {
        'domain_name':                    'Domain Name: *(.+)',
        'domain__id':                     'Domain ID: *(.+)',
        'whois_server':                   'Registrar WHOIS Server: *(.+)',

        'registrar':                      'Registrar: *(.+)',
        'registrar_id':                   'Registrar IANA ID: *(.+)',
        'registrar_url':                  'Registrar URL: *(.+)',
        'registrar_email':                'Registrar Abuse Contact Email: *(.+)',
        'registrar_phone':                'Registrar Abuse Contact Phone: *(.+)',

        'status':                         'Domain Status: *(.+)',  # list of statuses

        'registrant_id':                  'Registry Registrant ID: *(.+)',
        'registrant_name':                'Registrant Name: *(.+)',
        'registrant_organization':        'Registrant Organization: *(.+)',
        'registrant_street':              'Registrant Street: *(.+)',
        'registrant_city':                'Registrant City: *(.+)',
        'registrant_state_province':      'Registrant State/Province: *(.+)',
        'registrant_postal_code':         'Registrant Postal Code: *(.+)',
        'registrant_country':             'Registrant Country: *(.+)',
        'registrant_phone':               'Registrant Phone: *(.+)',
        'registrant_email':               'Registrant Email: *(.+)',
        'registrant_fax':                 'Registrant Fax: *(.+)',
        'registrant_application_purpose': 'Registrant Application Purpose: *(.+)',
        'registrant_nexus_category':      'Registrant Nexus Category: *(.+)',

        'admin_id':                       'Registry Admin ID: *(.+)',
        'admin':                          'Admin Name: *(.+)',
        'admin_organization':             'Admin Organization: *(.+)',
        'admin_street':                   'Admin Street: *(.+)',
        'admin_city':                     'Admin City: *(.+)',
        'admin_state_province':           'Admin State/Province: *(.+)',
        'admin_postal_code':              'Admin Postal Code: *(.+)',
        'admin_country':                  'Admin Country: *(.+)',
        'admin_phone':                    'Admin Phone: *(.+)',
        'admin_email':                    'Admin Email: *(.+)',
        'admin_fax':                      'Admin Fax: *(.+)',
        'admin_application_purpose':      'Admin Application Purpose: *(.+)',
        'admin_nexus_category':           'Admin Nexus Category: *(.+)',

        'tech_id':                        'Registry Tech ID: *(.+)',
        'tech_name':                      'Tech Name: *(.+)',
        'tech_organization':              'Tech Organization: *(.+)',
        'tech_street':                    'Tech Street: *(.+)',
        'tech_city':                      'Tech City: *(.+)',
        'tech_state_province':            'Tech State/Province: *(.+)',
        'tech_postal_code':               'Tech Postal Code: *(.+)',
        'tech_country':                   'Tech Country: *(.+)',
        'tech_phone':                     'Tech Phone: *(.+)',
        'tech_email':                     'Tech Email: *(.+)',
        'tech_fax':                       'Tech Fax: *(.+)',
        'tech_application_purpose':       'Tech Application Purpose: *(.+)',
        'tech_nexus_category':            'Tech Nexus Category: *(.+)',

        'name_servers':                   'Name Server: *(.+)',  # list of name servers

        'creation_date':                  'Creation Date: *(.+)',
        'expiration_date':                'Registry Expiry Date: *(.+)',
        'updated_date':                   'Updated Date: *(.+)',
    }

    def __init__(self, domain, text):
        if 'Not found:' in text:
            raise PywhoisError(text)
        else:
            WhoisEntry.__init__(self, domain, text, self.regex)


class WhoisPl(WhoisEntry):
    """Whois parser for .pl domains
    """
    regex = {
        'domain_name':                    'DOMAIN NAME: *(.+)\n',
        'name_servers':                   'nameservers:((?:\s+.+\n+)*)',
        'registrar':                      'REGISTRAR:\s*(.+)',
        'registrar_url':                  'URL: *(.+)',        # not available
        'status':                         'Registration status:\n\s*(.+)',  # not available
        'registrant_name':                'Registrant:\n\s*(.+)',   # not available
        'creation_date':                  '(?<! )created: *(.+)\n',
        'expiration_date':                'renewal date: *(.+)',
        'updated_date':                   'last modified: *(.+)\n',
    }

    def __init__(self, domain, text):
        if 'No information available about domain name' in text:
            raise PywhoisError(text)
        else:
            WhoisEntry.__init__(self, domain, text, self.regex)


class WhoisCa(WhoisEntry):
    """Whois parser for .ca domains
    """
    regex = {
        'domain_name':                    'Domain name: *(.+)',
        'whois_server':                   'Registrar WHOIS Server: *(.+)',
        'registrar':                      'Registrar: *(.+)',
        'registrar_url':                  'Registrar URL: *(.+)',
        'registrant_name':                'Registrant Name: *(.+)',
        'registrant_number':              'Registry Registrant ID: *(.+)',
        'admin_name':                     'Admin Name: *(.+)',
        'domain_status':                  'Domain status: *(.+)',
        'emails':                         'Email: *(.+)',
        'updated_date':                   'Updated Date: *(.+)',
        'creation_date':                  'Creation Date: *(.+)',
        'expiration_date':                'Expiry Date: *(.+)',
        'phone':                          'Phone: *(.+)',
        'fax':                            'Fax: *(.+)',
        'dnssec':                         'dnssec: *([\S]+)'
    }

    def __init__(self, domain, text):
        if 'Domain status:         available' in text or 'Not found:' in text:
            raise PywhoisError(text)
        else:
            WhoisEntry.__init__(self, domain, text, self.regex)


class WhoisMe(WhoisEntry):
    """Whois parser for .me domains
    """
    regex = {
        'domain_id':                   'Registry Domain ID:(.+)',
        'domain_name':                 'Domain Name:(.+)',
        'creation_date':               'Creation Date:(.+)',
        'updated_date':                'Updated Date:(.+)',
        'expiration_date':             'Registry Expiry Date: (.+)',
        'registrar':                   'Registrar:(.+)',
        'status':                      'Domain Status:(.+)',  # list of statuses
        'registrant_id':               'Registrant ID:(.+)',
        'registrant_name':             'Registrant Name:(.+)',
        'registrant_org':              'Registrant Organization:(.+)',
        'registrant_address':          'Registrant Address:(.+)',
        'registrant_address2':         'Registrant Address2:(.+)',
        'registrant_address3':         'Registrant Address3:(.+)',
        'registrant_city':             'Registrant City:(.+)',
        'registrant_state_province':   'Registrant State/Province:(.+)',
        'registrant_country':          'Registrant Country/Economy:(.+)',
        'registrant_postal_code':      'Registrant Postal Code:(.+)',
        'registrant_phone':            'Registrant Phone:(.+)',
        'registrant_phone_ext':        'Registrant Phone Ext\.:(.+)',
        'registrant_fax':              'Registrant FAX:(.+)',
        'registrant_fax_ext':          'Registrant FAX Ext\.:(.+)',
        'registrant_email':            'Registrant E-mail:(.+)',
        'admin_id':                    'Admin ID:(.+)',
        'admin_name':                  'Admin Name:(.+)',
        'admin_org':                   'Admin Organization:(.+)',
        'admin_address':               'Admin Address:(.+)',
        'admin_address2':              'Admin Address2:(.+)',
        'admin_address3':              'Admin Address3:(.+)',
        'admin_city':                  'Admin City:(.+)',
        'admin_state_province':        'Admin State/Province:(.+)',
        'admin_country':               'Admin Country/Economy:(.+)',
        'admin_postal_code':           'Admin Postal Code:(.+)',
        'admin_phone':                 'Admin Phone:(.+)',
        'admin_phone_ext':             'Admin Phone Ext\.:(.+)',
        'admin_fax':                   'Admin FAX:(.+)',
        'admin_fax_ext':               'Admin FAX Ext\.:(.+)',
        'admin_email':                 'Admin E-mail:(.+)',
        'tech_id':                     'Tech ID:(.+)',
        'tech_name':                   'Tech Name:(.+)',
        'tech_org':                    'Tech Organization:(.+)',
        'tech_address':                'Tech Address:(.+)',
        'tech_address2':               'Tech Address2:(.+)',
        'tech_address3':               'Tech Address3:(.+)',
        'tech_city':                   'Tech City:(.+)',
        'tech_state_province':         'Tech State/Province:(.+)',
        'tech_country':                'Tech Country/Economy:(.+)',
        'tech_postal_code':            'Tech Postal Code:(.+)',
        'tech_phone':                  'Tech Phone:(.+)',
        'tech_phone_ext':              'Tech Phone Ext\.:(.+)',
        'tech_fax':                    'Tech FAX:(.+)',
        'tech_fax_ext':                'Tech FAX Ext\.:(.+)',
        'tech_email':                  'Tech E-mail:(.+)',
        'name_servers':                'Nameservers:(.+)',  # list of name servers
    }

    def __init__(self, domain, text):
        if 'NOT FOUND' in text:
            raise PywhoisError(text)
        else:
            WhoisEntry.__init__(self, domain, text, self.regex)


class WhoisUk(WhoisEntry):
    """Whois parser for .uk domains
    """
    regex = {
        'domain_name':                    'Domain name:\s*(.+)',

        'registrar':                      'Registrar:\s*(.+)',
        'registrar_url':                  'URL:\s*(.+)',

        'status':                         'Registration status:\s*(.+)',  # list of statuses

        'registrant_name':                'Registrant:\s*(.+)',
        'registrant_type':                'Registrant type:\s*(.+)',
        'registrant_street':              'Registrant\'s address:\s*(?:.*\n){2}\s+(.*)',
        'registrant_city':                'Registrant\'s address:\s*(?:.*\n){3}\s+(.*)',
        'registrant_country':             'Registrant\'s address:\s*(?:.*\n){5}\s+(.*)',

        'creation_date':                  'Registered on:\s*(.+)',
        'expiration_date':                'Expiry date:\s*(.+)',
        'updated_date':                   'Last updated:\s*(.+)',

        'name_servers':                   'Name servers:\s*(.+)',
    }

    def __init__(self, domain, text):
        if 'No match for ' in text:
            raise PywhoisError(text)
        else:
            WhoisEntry.__init__(self, domain, text, self.regex)


class WhoisFr(WhoisEntry):
    """Whois parser for .fr domains
    """
    regex = {
        'domain_name': 'domain: *(.+)',
        'registrar': 'registrar: *(.+)',
        'creation_date': 'created: *(.+)',
        'expiration_date': 'Expir\w+ Date:\s?(.+)',
        'name_servers': 'nserver: *(.+)',  # list of name servers
        'status': 'status: *(.+)',  # list of statuses
        'emails': EMAIL_REGEX,  # list of email addresses
        'updated_date': 'last-update: *(.+)',
    }

    def __init__(self, domain, text):
        if 'No entries found' in text:
            raise PywhoisError(text)
        else:
            WhoisEntry.__init__(self, domain, text, self.regex)


class WhoisFi(WhoisEntry):
    """Whois parser for .fi domains
    """
    regex = {
        'domain_name':                    'domain\.*: *([\S]+)',
        'name':                           'Holder\s*name\.*:([\S\ ]+)',
        'address':                        '[Holder\w\W]address\.*: ([\S\ ]+)',
        'phone':                          'Holder[\s\w\W]+phone\.*: ([\S]+)',
        'email':                          'holder email\.*: *([\S\ ]+)',
        'status':                         'status\.*: *([\S]+)',  # list of statuses
        'creation_date':                  'created\.*: *([\S]+)',
        'updated_date':                   'modified\.*: *([\S]+)',
        'expiration_date':                'expires\.*: *([\S]+)',
        'name_servers':                   'nserver\.*: *([\S]+) \[\S+\]',  # list of name servers
        'name_server_statuses':           'nserver\.*: *([\S]+ \[\S+\])',  # list of name servers and statuses
        'dnssec':                         'dnssec\.*: *([\S]+)',
        'registrar':                      'Registrar\s*registrar\.*: *([\S]+)',
        'registrar_site':                 'Registrar[\s\w\W]+www\.*: *([\S]+)'

    }

    def __init__(self, domain, text):
        if 'Domain not ' in text:
            raise PywhoisError(text)
        else:
            WhoisEntry.__init__(self, domain, text, self.regex)


class WhoisJp(WhoisEntry):
    """Whois parser for .jp domains
    """
    regex = {
        'domain_name': 'a\. \[Domain Name\]\s*(.+)',
        'registrant_org': 'g\. \[Organization\](.+)',
        'creation_date': r'\[Registered Date\]\s*(.+)',
        'name_servers': 'p\. \[Name Server\]\s*(.+)',  # list of name servers
        'updated_date':  '\[Last Update\]\s?(.+)',
        'status': '\[State\]\s*(.+)',  # list of statuses
    }

    def __init__(self, domain, text):
        if 'No match!!' in text:
            raise PywhoisError(text)
        else:
            WhoisEntry.__init__(self, domain, text, self.regex)


class WhoisAU(WhoisEntry):
    """Whois parser for .au domains
    """
    regex = {
        'domain_name':                    'Domain Name: *(.+)\n',
        'updated_date':                  'Last Modified: *(.+)\n',
        'registrar':                      'Registrar Name: *(.+)\n',
        'status':                         'Status: *(.+)',
        'registrant_name':                'Registrant: *(.+)',
        'registrant_contact_name':        'Registrant Contact Name: (.+)',
        'name_servers':                   'Name Server: *(.+)',
    }

    def __init__(self, domain, text):
        if text.strip() == 'No Data Found':
            raise PywhoisError(text)
        else:
            WhoisEntry.__init__(self, domain, text, self.regex)


class WhoisEu(WhoisEntry):
    """Whois parser for .eu domains
    """
    regex = {
        'domain_name': r'Domain: *([^\n\r]+)',
        'tech_name': r'Technical: *Name: *([^\n\r]+)',
        'tech_org': r'Technical: *Name: *[^\n\r]+\s*Organisation: *([^\n\r]+)',
        'tech_phone': r'Technical: *Name: *[^\n\r]+\s*Organisation: *[^\n\r]+\s*Language: *[^\n\r]+\s*Phone: *([^\n\r]+)',
        'tech_fax': r'Technical: *Name: *[^\n\r]+\s*Organisation: *[^\n\r]+\s*Language: *[^\n\r]+\s*Phone: *[^\n\r]+\s*Fax: *([^\n\r]+)',
        'tech_email': r'Technical: *Name: *[^\n\r]+\s*Organisation: *[^\n\r]+\s*Language: *[^\n\r]+\s*Phone: *[^\n\r]+\s*Fax: *[^\n\r]+\s*Email: *([^\n\r]+)',
        'registrar': r'Registrar: *Name: *([^\n\r]+)',
        'name_servers': r'Name servers:\s*(.+)',  # list of name servers
    }

    def __init__(self, domain, text):
        if text.strip() == 'Status: AVAILABLE':
            raise PywhoisError(text)
        else:
            WhoisEntry.__init__(self, domain, text, self.regex)


class WhoisEe(WhoisEntry):
    """Whois parser for .ee domains
    """
    regex = {
        'domain_name': r'Domain: *[\n\r]+\s*name: *([^\n\r]+)',
        'status': r'Domain: *[\n\r]+\s*name: *[^\n\r]+\sstatus: *([^\n\r]+)',
        'creation_date': r'Domain: *[\n\r]+\s*name: *[^\n\r]+\sstatus: *[^\n\r]+\sregistered: *([^\n\r]+)',
        'updated_date': r'Domain: *[\n\r]+\s*name: *[^\n\r]+\sstatus: *[^\n\r]+\sregistered: *[^\n\r]+\schanged: *([^\n\r]+)',
        'expiration_date': r'Domain: *[\n\r]+\s*name: *[^\n\r]+\sstatus: *[^\n\r]+\sregistered: *[^\n\r]+\schanged: *[^\n\r]+\sexpire: *([^\n\r]+)',

        # 'tech_name': r'Technical: *Name: *([^\n\r]+)',
        # 'tech_org': r'Technical: *Name: *[^\n\r]+\s*Organisation: *([^\n\r]+)',
        # 'tech_phone': r'Technical: *Name: *[^\n\r]+\s*Organisation: *[^\n\r]+\s*Language: *[^\n\r]+\s*Phone: *([^\n\r]+)',
        # 'tech_fax': r'Technical: *Name: *[^\n\r]+\s*Organisation: *[^\n\r]+\s*Language: *[^\n\r]+\s*Phone: *[^\n\r]+\s*Fax: *([^\n\r]+)',
        # 'tech_email': r'Technical: *Name: *[^\n\r]+\s*Organisation: *[^\n\r]+\s*Language: *[^\n\r]+\s*Phone: *[^\n\r]+\s*Fax: *[^\n\r]+\s*Email: *([^\n\r]+)',
        'registrar': r'Registrar: *[\n\r]+\s*name: *([^\n\r]+)',
        'name_servers': r'nserver: *(.*)',  # list of name servers
    }

    def __init__(self, domain, text):
        if text.strip() == 'Domain not found':
            raise PywhoisError(text)
        else:
            WhoisEntry.__init__(self, domain, text, self.regex)


class WhoisBr(WhoisEntry):
    """Whois parser for .br domains
    """
    regex = {
<<<<<<< HEAD
        'domain_name':                   'domain: *(.+)\n',
        'registrant':                    'owner: *([\S ]+)',
=======
        'domain':                        'domain: *(.+)\n',
        'registrant_name':               'owner: *([\S ]+)',
>>>>>>> 59c78145
        'registrant_id':                 'ownerid: *(.+)',
        'country':                       'country: *(.+)',
        'owner_c':                       'owner-c: *(.+)',
        'admin_c':                       'admin-c: *(.+)',
        'tech_c':                        'tech-c: *(.+)',
        'billing_c':                     'billing-c: *(.+)',
        'name_server':                   'nserver: *(.+)',
        'nsstat':                        'nsstat: *(.+)',
        'nslastaa':                      'nslastaa: *(.+)',
        'saci':                          'saci: *(.+)',
        'creation_date':                 'created: *(.+)',
<<<<<<< HEAD
        'expiration_date':               'expires: *(.+)',
        'changed':                       'changed: *(.+)',
=======
        'updated_date':                  'changed: *(.+)',
        'expiration_date':               'expires: *(.+)',
>>>>>>> 59c78145
        'status':                        'status: *(.+)',
        'nic_hdl_br':                    'nic-hdl-br: *(.+)',
        'person':                        'person: *([\S ]+)',
        'email':                         'e-mail: *(.+)',
    }

    def __init__(self, domain, text):

        if 'Not found:' in text:
            raise PywhoisError(text)
        else:
            WhoisEntry.__init__(self, domain, text, self.regex)

    def _preprocess(self, attr, value):
        value = value.strip()
        if value and isinstance(value, basestring) and '_date' in attr:
            # try casting to date format
            value = re.findall(r"[\w\s:.-\\/]+", value)[0].strip()
            value = cast_date(
                value,
                dayfirst=self.dayfirst,
                yearfirst=self.yearfirst)
        return value
        

class WhoisKr(WhoisEntry):
    """Whois parser for .kr domains
    """
    regex = {
        'domain_name': 'Domain Name\s*: *(.+)',
        'registrant_name': 'Registrant\s*: *(.+)',
        'registrant_address': 'Registrant Address\s*: *(.+)',
        'registrant_zip': 'Registrant Zip Code\s*: *(.+)',
        'admin_name': 'Administrative Contact\(AC\)\s*: *(.+)',
        'admin_email': 'AC E-Mail\s*: *(.+)',
        'admin_phone': 'AC Phone Number\s*: *(.+)',
        'creation_date': 'Registered Date\s*: *(.+)',
        'updated_date':  'Last updated Date\s*: *(.+)',
        'expiration_date':  'Expiration Date\s*: *(.+)',
        'registrar':  'Authorized Agency\s*: *(.+)',
        'name_servers': 'Host Name\s*: *(.+)',  # list of name servers
    }

    def __init__(self, domain, text):
        if text.endswith(' no match'):
            raise PywhoisError(text)
        else:
            WhoisEntry.__init__(self, domain, text, self.regex)


class WhoisPt(WhoisEntry):
    """Whois parser for .pt domains
    """
    regex = {
        'domain_name': 'Domain: *(.+)',
        'creation_date': 'Creation Date: *(.+)',
        'expiration_date': 'Expiration Date: *(.+)',
        'registrant_name': 'Owner Name: *(.+)',
        'registrant_street': 'Owner Address: *(.+)',
        'registrant_city': 'Owner Locality: *(.+)',
        'registrant_postal_code': 'Owner ZipCode: *(.+)',
        'registrant_email': 'Owner Email: *(.+)',
        'admin': 'Admin Name: *(.+)',
        'admin_street': 'Admin Address: *(.+)',
        'admin_city': 'Admin Locality: *(.+)',
        'admin_postal_code':'Admin ZipCode: *(.+)',
        'admin_email': 'Admin Email: *(.+)',
        'name_servers': 'Name Server: *(.+) \|',  # list of name servers
        'status': 'Domain Status: *(.+)',  # list of statuses
        'emails': EMAIL_REGEX,  # list of email addresses
    }
    dayfirst = True

    def __init__(self, domain, text):
        if text.strip() == 'No entries found':
            raise PywhoisError(text)
        else:
            WhoisEntry.__init__(self, domain, text, self.regex)


class WhoisBg(WhoisEntry):
    """Whois parser for .bg domains
    """
    regex = {
        'domain_name': 'DOMAIN NAME: *(.+)\n',
        'status': 'registration status: s*(.+)',
        'expiration_date': 'expires at: *(.+)',
    }
    dayfirst = True

    def __init__(self, domain, text):
        if 'does not exist in database!' in text:
            raise PywhoisError(text)
        else:
            WhoisEntry.__init__(self, domain, text, self.regex)


class WhoisDe(WhoisEntry):
    """Whois parser for .de domains
    """
    regex = {
        'domain_name':      'Domain: *(.+)',
        'status':           'Status: *(.+)',
        'updated_date':     'Changed: *(.+)',
        'name':             'name: *(.+)',
        'org':              'Organisation: *(.+)',
        'address':          'Address: *(.+)',
        'zipcode':          'PostalCode: *(.+)',
        'city':             'City: *(.+)',
        'country_code':     'CountryCode: *(.+)',
        'phone':            'Phone: *(.+)',
        'fax':              'Fax: *(.+)',
        'name_servers':     'Nserver: *(.+)',  # list of name servers
        'emails': EMAIL_REGEX  # list of email addresses

    }

    def __init__(self, domain, text):
        if 'Status: free' in text:
            raise PywhoisError(text)
        else:
            WhoisEntry.__init__(self, domain, text, self.regex)


class WhoisAt(WhoisEntry):
    """Whois parser for .at domains
    """
    regex = {
        'domain_name': 'domain: *(.+)',
        'registrar': 'registrar: *(.+)',
        'name': 'personname: *(.+)',
        'org': 'organization: *(.+)',
        'address': 'street address: *(.+)',
        'zipcode': 'postal code: *(.+)',
        'city': 'city: *(.+)',
        'country': 'country: *(.+)',
        'phone': 'phone: *(.+)',
        'fax': 'fax-no: *(.+)',
        'updated_date': 'changed: *(.+)',
        'email': 'e-mail: *(.+)',
    }

    def __init__(self, domain, text):
        if 'Status: free' in text:
            raise PywhoisError(text)
        else:
            WhoisEntry.__init__(self, domain, text, self.regex)


class WhoisBe(WhoisEntry):
    """Whois parser for .be domains
    """
    regex = {
        'name': 'Name: *(.+)',
        'org': 'Organisation: *(.+)',
        'phone': 'Phone: *(.+)',
        'fax': 'Fax: *(.+)',
        'email': 'Email: *(.+)',
    }

    def __init__(self, domain, text):
        if 'Status: AVAILABLE' in text:
            raise PywhoisError(text)
        else:
            WhoisEntry.__init__(self, domain, text, self.regex)


class WhoisInfo(WhoisEntry):
    """Whois parser for .info domains
    """
    regex = {
        'domain_name':      'Domain Name: *(.+)',
        'registrar':        'Registrar: *(.+)',
        'whois_server':     'Whois Server: *(.+)',  # empty usually
        'referral_url':     'Referral URL: *(.+)',  # http url of whois_server: empty usually
        'updated_date':     'Updated Date: *(.+)',
        'creation_date':    'Creation Date: *(.+)',
        'expiration_date':  'Registry Expiry Date: *(.+)',
        'name_servers':     'Name Server: *(.+)',  # list of name servers
        'status':           'Status: *(.+)',  # list of statuses
        'emails':           EMAIL_REGEX,  # list of email addresses
        'name':             'Registrant Name: *(.+)',
        'org':              'Registrant Organization: *(.+)',
        'address':          'Registrant Street: *(.+)',
        'city':             'Registrant City: *(.+)',
        'state':            'Registrant State/Province: *(.+)',
        'zipcode':          'Registrant Postal Code: *(.+)',
        'country':          'Registrant Country: *(.+)',
    }

    def __init__(self, domain, text):
        if text.strip() == 'NOT FOUND':
            raise PywhoisError(text)
        else:
            WhoisEntry.__init__(self, domain, text, self.regex)


class WhoisRf(WhoisRu):
    """Whois parser for .su domains
    """

    def __init__(self, domain, text):
        WhoisRu.__init__(self, domain, text)


class WhoisSu(WhoisRu):
    """Whois parser for .su domains
    """

    def __init__(self, domain, text):
        WhoisRu.__init__(self, domain, text)


class WhoisClub(WhoisEntry):
    """Whois parser for .us domains
    """
    regex = {
        'domain_name':                    'Domain Name: *(.+)',
        'domain__id':                     'Domain ID: *(.+)',
        'registrar':                      'Sponsoring Registrar: *(.+)',
        'registrar_id':                   'Sponsoring Registrar IANA ID: *(.+)',
        'registrar_url':                  'Registrar URL \(registration services\): *(.+)',
        # list of statuses
        'status':                         'Domain Status: *(.+)',
        'registrant_id':                  'Registrant ID: *(.+)',
        'registrant_name':                'Registrant Name: *(.+)',
        'registrant_address1':            'Registrant Address1: *(.+)',
        'registrant_address2':            'Registrant Address2: *(.+)',
        'registrant_city':                'Registrant City: *(.+)',
        'registrant_state_province':      'Registrant State/Province: *(.+)',
        'registrant_postal_code':         'Registrant Postal Code: *(.+)',
        'registrant_country':             'Registrant Country: *(.+)',
        'registrant_country_code':        'Registrant Country Code: *(.+)',
        'registrant_phone_number':        'Registrant Phone Number: *(.+)',
        'registrant_email':               'Registrant Email: *(.+)',
        'registrant_application_purpose': 'Registrant Application Purpose: *(.+)',
        'registrant_nexus_category':      'Registrant Nexus Category: *(.+)',
        'admin_id':                       'Administrative Contact ID: *(.+)',
        'admin_name':                     'Administrative Contact Name: *(.+)',
        'admin_address1':                 'Administrative Contact Address1: *(.+)',
        'admin_address2':                 'Administrative Contact Address2: *(.+)',
        'admin_city':                     'Administrative Contact City: *(.+)',
        'admin_state_province':           'Administrative Contact State/Province: *(.+)',
        'admin_postal_code':              'Administrative Contact Postal Code: *(.+)',
        'admin_country':                  'Administrative Contact Country: *(.+)',
        'admin_country_code':             'Administrative Contact Country Code: *(.+)',
        'admin_phone_number':             'Administrative Contact Phone Number: *(.+)',
        'admin_email':                    'Administrative Contact Email: *(.+)',
        'admin_application_purpose':      'Administrative Application Purpose: *(.+)',
        'admin_nexus_category':           'Administrative Nexus Category: *(.+)',
        'billing_id':                     'Billing Contact ID: *(.+)',
        'billing_name':                   'Billing Contact Name: *(.+)',
        'billing_address1':               'Billing Contact Address1: *(.+)',
        'billing_address2':               'Billing Contact Address2: *(.+)',
        'billing_city':                   'Billing Contact City: *(.+)',
        'billing_state_province':         'Billing Contact State/Province: *(.+)',
        'billing_postal_code':            'Billing Contact Postal Code: *(.+)',
        'billing_country':                'Billing Contact Country: *(.+)',
        'billing_country_code':           'Billing Contact Country Code: *(.+)',
        'billing_phone_number':           'Billing Contact Phone Number: *(.+)',
        'billing_email':                  'Billing Contact Email: *(.+)',
        'billing_application_purpose':    'Billing Application Purpose: *(.+)',
        'billing_nexus_category':         'Billing Nexus Category: *(.+)',
        'tech_id':                        'Technical Contact ID: *(.+)',
        'tech_name':                      'Technical Contact Name: *(.+)',
        'tech_address1':                  'Technical Contact Address1: *(.+)',
        'tech_address2':                  'Technical Contact Address2: *(.+)',
        'tech_city':                      'Technical Contact City: *(.+)',
        'tech_state_province':            'Technical Contact State/Province: *(.+)',
        'tech_postal_code':               'Technical Contact Postal Code: *(.+)',
        'tech_country':                   'Technical Contact Country: *(.+)',
        'tech_country_code':              'Technical Contact Country Code: *(.+)',
        'tech_phone_number':              'Technical Contact Phone Number: *(.+)',
        'tech_email':                     'Technical Contact Email: *(.+)',
        'tech_application_purpose':       'Technical Application Purpose: *(.+)',
        'tech_nexus_category':            'Technical Nexus Category: *(.+)',
        # list of name servers
        'name_servers':                   'Name Server: *(.+)',
        'created_by_registrar':           'Created by Registrar: *(.+)',
        'last_updated_by_registrar':      'Last Updated by Registrar: *(.+)',
        'creation_date':                  'Domain Registration Date: *(.+)',
        'expiration_date':                'Domain Expiration Date: *(.+)',
        'updated_date':                   'Domain Last Updated Date: *(.+)',
    }

    def __init__(self, domain, text):
        if 'Not found:' in text:
            raise PywhoisError(text)
        else:
            WhoisEntry.__init__(self, domain, text, self.regex)


class WhoisIo(WhoisEntry):
    """Whois parser for .io domains
    """
    regex = {
        'domain_name':                    'Domain Name: *(.+)',
        'domain__id':                     'Registry Domain ID: *(.+)',
        'registrar':                      'Registrar: *(.+)',
        'registrar_id':                   'Registrar IANA ID: *(.+)',
        'registrar_url':                  'Registrar URL: *(.+)',
        'status':                         'Domain Status: *(.+)',
        'registrant_name':                'Registrant Organization: *(.+)',
        'registrant_state_province':      'Registrant State/Province: *(.+)',
        'registrant_country':             'Registrant Country: *(.+)',
        'name_servers':                   'Name Server: *(.+)',
        'creation_date':                  'Creation Date: *(.+)',
        'expiration_date':                'Registry Expiry Date: *(.+)',
        'updated_date':                   'Updated Date: *(.+)',
    }

    def __init__(self, domain, text):
        if 'is available for purchase' in text:
            raise PywhoisError(text)
        else:
            WhoisEntry.__init__(self, domain, text, self.regex)


class WhoisBiz(WhoisEntry):
    """Whois parser for .biz domains
    """
    regex = {
        'domain_name':                    'Domain Name: *(.+)',
        'domain__id':                     'Domain ID: *(.+)',
        'registrar':                      'Registrar: *(.+)',
        'registrar_url':                  'Registrar URL: *(.+)',
        'registrar_id':                   'Registrar IANA ID: *(.+)',
        'registrar_email':                'Registrar Abuse Contact Email: *(.+)',
        'registrar_phone':                'Registrar Abuse Contact Phone: *(.+)',
        'status':                         'Domain Status: *(.+)',  # list of statuses
        'registrant_id':                  'Registrant ID: *(.+)',
        'registrant_name':                'Registrant Name: *(.+)',
        'registrant_address':             'Registrant Street: *(.+)',
        'registrant_city':                'Registrant City: *(.+)',
        'registrant_state_province':      'Registrant State/Province: *(.+)',
        'registrant_postal_code':         'Registrant Postal Code: *(.+)',
        'registrant_country':             'Registrant Country: *(.+)',
        'registrant_country_code':        'Registrant Country Code: *(.+)',
        'registrant_phone_number':        'Registrant Phone: *(.+)',
        'registrant_email':               'Registrant Email: *(.+)',
        'admin_id':                       'Registry Admin ID: *(.+)',
        'admin_name':                     'Admin Name: *(.+)',
        'admin_organization':             'Admin Organization: *(.+)',
        'admin_address':                  'Admin Street: *(.+)',
        'admin_city':                     'Admin City: *(.+)',
        'admin_state_province':           'Admin State/Province: *(.+)',
        'admin_postal_code':              'Admin Postal Code: *(.+)',
        'admin_country':                  'Admin Country: *(.+)',
        'admin_phone_number':             'Admin Phone: *(.+)',
        'admin_email':                    'Admin Email: *(.+)',
        'tech_id':                        'Registry Tech ID: *(.+)',
        'tech_name':                      'Tech Name: *(.+)',
        'tech_organization':              'Tech Organization: *(.+)',
        'tech_address':                   'Tech Street: *(.+)',
        'tech_city':                      'Tech City: *(.+)',
        'tech_state_province':            'Tech State/Province: *(.+)',
        'tech_postal_code':               'Tech Postal Code: *(.+)',
        'tech_country':                   'Tech Country: *(.+)',
        'tech_phone_number':              'Tech Phone: *(.+)',
        'tech_email':                     'Tech Email: *(.+)',
        'name_servers':                   'Name Server: *(.+)',  # list of name servers
        'creation_date':                  'Creation Date: *(.+)',
        'expiration_date':                'Registrar Registration Expiration Date: *(.+)',
        'updated_date':                   'Updated Date: *(.+)',
    }

    def __init__(self, domain, text):
        if 'No Data Found' in text:
            raise PywhoisError(text)
        else:
            WhoisEntry.__init__(self, domain, text, self.regex)


class WhoisMobi(WhoisMe):
    """Whois parser for .mobi domains
    """

    def __init__(self, domain, text):
        WhoisMe.__init__(self, domain, text)


class WhoisKg(WhoisEntry):
    """Whois parser for .kg domains
    """
    regex = {
        'domain_name':                    'Domain\s*([\w]+\.[\w]{2,5})',
        'registrar':                      'Domain support: \s*(.+)',
        'registrant_name':                'Name: *(.+)',
        'registrant_address':             'Address: *(.+)',
        'registrant_phone_number':        'phone: *(.+)',
        'registrant_email':               'Email: *(.+)',
        # # list of name servers
        'name_servers':                   'Name servers in the listed order: *([\d\w\.\s]+)',
        # 'name_servers':      r'([\w]+\.[\w]+\.[\w]{2,5}\s*\d{1,3}\.\d]{1,3}\.[\d]{1-3}\.[\d]{1-3})',
        'creation_date':                  'Record created: *(.+)',
        'expiration_date':                'Record expires on \s*(.+)',
        'updated_date':                   'Record last updated on\s*(.+)',

    }

    def __init__(self, domain, text):
        if 'Data not found. This domain is available for registration' in text:
            raise PywhoisError(text)
        else:
            WhoisEntry.__init__(self, domain, text, self.regex)


class WhoisChLi(WhoisEntry):
    """Whois Parser for .ch and .li domains
    """
    regex = {
        'domain_name':                      '\nDomain name:\n*(.+)',
        'registrant_name':                  'Holder of domain name:\s*(?:.*\n){1}\s*(.+)',
        'registrant_address':               'Holder of domain name:\s*(?:.*\n){2}\s*(.+)',
        'registrar':                        'Registrar:\n*(.+)',
        'creation_date':                    'First registration date:\n*(.+)',
        'dnssec':                           'DNSSEC:*([\S]+)',
        'tech-c':                           'Technical contact:\n*([\n\s\S]+)\nRegistrar:',
        'name_servers':                     'Name servers:\n *([\n\S\s]+)'
    }

    def __init__(self, domain, text):
        if 'We do not have an entry in our database matching your query.' in text:
            raise PywhoisError(text)
        else:
            WhoisEntry.__init__(self, domain, text, self.regex)


class WhoisID(WhoisEntry):
    """Whois parser for .id domains
    """
    regex = {
        'domain_id':                   'Domain ID:(.+)',
        'domain_name':                 'Domain Name:(.+)',
        'creation_date':               'Created On:(.+)',
        'expiration_date':             'Expiration Date:(.+)',
        'updated_date':                'Last Updated On:(.+)',
        'dnssec':                      'DNSSEC:(.+)',

        'registrar':                   'Sponsoring Registrar Organization:(.+)',
        'registrar_city':              'Sponsoring Registrar City:(.+)',
        'registrar_postal_code':       'Sponsoring Registrar Postal Code:(.+)',
        'registrar_country':           'Sponsoring Registrar Country:(.+)',
        'registrar_phone':             'Sponsoring Registrar Phone:(.+)',
        'registrar_email':             'Sponsoring Registrar Contact Email:(.+)',

        'status':                      'Status:(.+)',  # list of statuses

        'registrant_id':               'Registrant ID:(.+)',
        'registrant_name':             'Registrant Name:(.+)',
        'registrant_org':              'Registrant Organization:(.+)',
        'registrant_address':          'Registrant Street1:(.+)',
        'registrant_address2':         'Registrant Street2:(.+)',
        'registrant_address3':         'Registrant Street3:(.+)',
        'registrant_city':             'Registrant City:(.+)',
        'registrant_country':          'Registrant Country:(.+)',
        'registrant_postal_code':      'Registrant Postal Code:(.+)',
        'registrant_phone':            'Registrant Phone:(.+)',
        'registrant_fax':              'Registrant FAX:(.+)',
        'registrant_email':            'Registrant Email:(.+)',

        'name_servers':                'Name Server:(.+)',  # list of name servers
    }

    def __init__(self, domain, text):
        if 'NOT FOUND' in text:
            raise PywhoisError(text)
        else:
            WhoisEntry.__init__(self, domain, text, self.regex)


class WhoisSe(WhoisEntry):
    """Whois parser for .se domains
    """
    regex = {
        'domain_name':                    'domain\.*: *(.+)',
        'registrant_name':                'holder\.*: *(.+)',
        'creation_date':                  'created\.*: *(.+)',
        'updated_date':                   'modified\.*: *(.+)',
        'expiration_date':                'expires\.*: *(.+)',
        'transfer_date':                  'transferred\.*: *(.+)',
        'name_servers':                   'nserver\.*: *(.+)',  # list of name servers
        'dnssec':                         'dnssec\.*: *(.+)',
        'status':                         'status\.*: *(.+)',  # list of statuses
        'registrar':                      'registrar: *(.+)',
    }

    def __init__(self, domain, text):
        if 'not found.' in text:
            raise PywhoisError(text)
        else:
            WhoisEntry.__init__(self, domain, text, self.regex)


class WhoisJobs(WhoisEntry):
    """Whois parser for .jobs domains
    """
    regex = {
        'domain_name':                    'Domain Name: *(.+)',
        'domain_id':                      'Registry Domain ID: *(.+)',
        'status':                         'Domain Status: *(.+)',
        'whois_server':                   'Registrar WHOIS Server: *(.+)',

        'registrar_url':                  'Registrar URL: *(.+)',
        'registrar_name':                 'Registrar: *(.+)',
        'registrar_email':                'Registrar Abuse Contact Email: *(.+)',
        'registrar_phone':                'Registrar Abuse Contact Phone: *(.+)',

        'registrant_name':                'Registrant Name: (.+)',
        'registrant_id':                  'Registry Registrant ID: (.+)',
        'registrant_organization':        'Registrant Organization: (.+)',
        'registrant_city':                'Registrant City: (.*)',
        'registrant_street':              'Registrant Street: (.*)',
        'registrant_state_province':      'Registrant State/Province: (.*)',
        'registrant_postal_code':         'Registrant Postal Code: (.*)',
        'registrant_country':             'Registrant Country: (.+)',
        'registrant_phone':               'Registrant Phone: (.+)',
        'registrant_fax':                 'Registrant Fax: (.+)',
        'registrant_email':               'Registrant Email: (.+)',


        'admin_name':                     'Admin Name: (.+)',
        'admin_id':                       'Registry Admin ID: (.+)',
        'admin_organization':             'Admin Organization: (.+)',
        'admin_city':                     'Admin City: (.*)',
        'admin_street':                   'Admin Street: (.*)',
        'admin_state_province':           'Admin State/Province: (.*)',
        'admin_postal_code':              'Admin Postal Code: (.*)',
        'admin_country':                  'Admin Country: (.+)',
        'admin_phone':                    'Admin Phone: (.+)',
        'admin_fax':                      'Admin Fax: (.+)',
        'admin_email':                    'Admin Email: (.+)',

        'billing_name':                   'Billing Name: (.+)',
        'billing_id':                     'Registry Billing ID: (.+)',
        'billing_organization':           'Billing Organization: (.+)',
        'billing_city':                   'Billing City: (.*)',
        'billing_street':                 'Billing Street: (.*)',
        'billing_state_province':         'Billing State/Province: (.*)',
        'billing_postal_code':            'Billing Postal Code: (.*)',
        'billing_country':                'Billing Country: (.+)',
        'billing_phone':                  'Billing Phone: (.+)',
        'billing_fax':                    'Billing Fax: (.+)',
        'billing_email':                  'Billing Email: (.+)',

        'tech_name':                      'Tech Name: (.+)',
        'tech_id':                        'Registry Tech ID: (.+)',
        'tech_organization':              'Tech Organization: (.+)',
        'tech_city':                      'Tech City: (.*)',
        'tech_street':                    'Tech Street: (.*)',
        'tech_state_province':            'Tech State/Province: (.*)',
        'tech_postal_code':               'Tech Postal Code: (.*)',
        'tech_country':                   'Tech Country: (.+)',
        'tech_phone':                     'Tech Phone: (.+)',
        'tech_fax':                       'Tech Fax: (.+)',
        'tech_email':                     'Tech Email: (.+)',

        'updated_date':                   'Updated Date: *(.+)',
        'creation_date':                  'Creation Date: *(.+)',
        'expiration_date':                'Registry Expiry Date: *(.+)',
        'name_servers':                   'Name Server: *(.+)'

    }

    def __init__(self, domain, text):
        if 'not found.' in text:
            raise PywhoisError(text)
        else:
            WhoisEntry.__init__(self, domain, text, self.regex)


class WhoisIt(WhoisEntry):
    """Whois parser for .it domains
    """
    regex = {
        'domain_name':                    'Domain: *(.+)',
        'creation_date':                  '(?<! )Created: *(.+)',
        'updated_date':                   '(?<! )Last Update: *(.+)',
        'expiration_date':                '(?<! )Expire Date: *(.+)',
        'status':                         'Status: *(.+)',  # list of statuses
        'name_servers':                   'Nameservers[\s]((?:.+\n)*)',  # servers in one string sep by \n

        'registrant_organization':        '(?<=Registrant)[\s\S]*?Organization:(.*)',
        'registrant_address':             '(?<=Registrant)[\s\S]*?Address:(.*)',

        'admin_address':                  '(?<=Admin Contact)[\s\S]*?Address:(.*)',
        'admin_organization':             '(?<=Admin Contact)[\s\S]*?Organization:(.*)',
        'admin_name':                     '(?<=Admin Contact)[\s\S]*?Name:(.*)',

        'tech_address':                   '(?<=Technical Contacts)[\s\S]*?Address:(.*)',
        'tech_organization':              '(?<=Technical Contacts)[\s\S]*?Organization:(.*)',
        'tech_name':                      '(?<=Technical Contacts)[\s\S]*?Name:(.*)',

        'registrar_address':              '(?<=Registrar)[\s\S]*?Address:(.*)',
        'registrar':                      '(?<=Registrar)[\s\S]*?Organization:(.*)',
        'registrar_name':                 '(?<=Registrar)[\s\S]*?Name:(.*)',
    }

    def __init__(self, domain, text):
        if 'not found.' in text:
            raise PywhoisError(text)
        else:
            WhoisEntry.__init__(self, domain, text, self.regex)


class WhoisSa(WhoisEntry):
    """Whois parser for .sa domains
    """
    regex = {
        'domain_name':                    'Domain Name: *(.+)',
        'creation_date':                  'Created on: *(.+)',
        'updated_date':                   'Last Updated on: *(.+)',
        'name_servers':                   'Name Servers:[\s]((?:.+\n)*)',  # servers in one string sep by \n

        'registrant_name':                'Registrant:\s*(.+)',
        'registrant_address':             '(?<=Registrant)[\s\S]*?Address:((?:.+\n)*)',

        'admin_address':                  '(?<=Administrative Contact)[\s\S]*?Address:((?:.+\n)*)',
        'admin':                          'Administrative Contact:\s*(.*)',

        'tech_address':                   '(?<=Technical Contact)[\s\S]*?Address:((?:.+\n)*)',
        'tech':                           'Technical Contact:\s*(.*)',
    }

    def __init__(self, domain, text):
        if 'not found.' in text:
            raise PywhoisError(text)
        else:
            WhoisEntry.__init__(self, domain, text, self.regex)


class WhoisSK(WhoisEntry):
    """Whois parser for .sk domains
    """
    regex = {
        'domain_name':                    'Domain: *(.+)',
        'creation_date':                  '(?<=Domain:)[\s\w\W]*?Created: *(.+)',
        'updated_date':                   '(?<=Domain:)[\s\w\W]*?Updated: *(.+)',
        'expiration_date':                'Valid Until: *(.+)',
        'name_servers':                   'Nameserver: *(.+)',

        'registrant_name':                'Name:\s*(.+)',
        'registrant_email':               'Email:\s*(.+)',
        'registrant_phone':               'Phone:\s*(.+)',
        'registrant_address':             'Street:\s*(.+)',

        'registrar':                      '(?<=Registrar)[\s\S]*?Organization:(.*)',
        'registrar_organization_id':      '(?<=Registrar)[\s\S]*?Organization ID:(.*)',
        'registrar_name':                 '(?<=Registrant)[\s\S]*?Name:(.*)',
        'registrar_phone':                '(?<=Registrant)[\s\S]*?Phone:(.*)',
        'registrar_email':                '(?<=Registrant)[\s\S]*?Email:(.*)',
        'registrar_street':               '(?<=Registrant)[\s\S]*?Street:(.*)',
        'registrar_city':                 '(?<=Registrant)[\s\S]*?City:(.*)',
        'registrar_postal_code':          '(?<=Registrant)[\s\S]*?Postal Code:(.*)',
        'registrar_country_code':         '(?<=Registrant)[\s\S]*?Country Code:(.*)',

        'admin':                          'Admin Contact:\s*(.*)',
        'admin_organization':             '(?<=^Contact)[\s\S]*?Organization:(.*)',
        'admin_phone':                    '(?<=^Contact)[\s\S]*?Phone:(.*)',
        'admin_email':                    '(?<=^Contact)[\s\S]*?Email:(.*)',
        'admin_street':                   '(?<=^Contact)[\s\S]*?Street:(.*)',
        'admin_city':                     '(?<=^Contact)[\s\S]*?City:(.*)',
        'admin_postal_code':              '(?<=^Contact)[\s\S]*?Postal Code:(.*)',
        'admin_country_code':             '(?<=^Contact)[\s\S]*?Country Code:(.*)',

        'tech':                           'Tech Contact:\s*(.*)',
    }

    def __init__(self, domain, text):
        if 'not found.' in text:
            raise PywhoisError(text)
        else:
            WhoisEntry.__init__(self, domain, text, self.regex)


class WhoisMx(WhoisEntry):
    """Whois parser for .mx domains
    """
    regex = {
        'domain_name':                    'Domain Name: *(.+)',
        'creation_date':                  'Created On: *(.+)',
        'updated_date':                   'Last Updated On: *(.+)',
        'expiration_date':                'Expiration Date: *(.+)',
        'url':                            'URL: *(.+)',

        'name_servers':                   'DNS: (.*)',  # servers in one string sep by \n

        'registrar':                      'Registrar:\s*(.+)',

        'registrant_name':                '(?<=Registrant)[\s\S]*?Name:(.*)',
        'registrant_city':                '(?<=Registrant)[\s\S]*?City:(.*)',
        'registrant_state':               '(?<=Registrant)[\s\S]*?State:(.*)',
        'registrant_country':             '(?<=Registrant)[\s\S]*?Country:(.*)',

        'admin':                          '(?<=Administrative Contact)[\s\S]*?Name:(.*)',
        'admin_city':                     '(?<=Administrative Contact)[\s\S]*?City:(.*)',
        'admin_country':                  '(?<=Administrative Contact)[\s\S]*?Country:(.*)',
        'admin_state':                    '(?<=Administrative Contact)[\s\S]*?State:(.*)',

        'tech_name':                      '(?<=Technical Contact)[\s\S]*?Name:(.*)',
        'tech_city':                      '(?<=Technical Contact)[\s\S]*?City:(.*)',
        'tech_state':                     '(?<=Technical Contact)[\s\S]*?State:(.*)',
        'tech_country':                   '(?<=Technical Contact)[\s\S]*?Country:(.*)',


        'billing_name':                   '(?<=Billing Contact)[\s\S]*?Name:(.*)',
        'billing_city':                   '(?<=Billing Contact)[\s\S]*?City:(.*)',
        'billing_state':                  '(?<=Billing Contact)[\s\S]*?State:(.*)',
        'billing_country':                '(?<=Billing Contact)[\s\S]*?Country:(.*)',
    }

    def __init__(self, domain, text):
        if 'not found.' in text:
            raise PywhoisError(text)
        else:
            WhoisEntry.__init__(self, domain, text, self.regex)


class WhoisTw(WhoisEntry):
    """Whois parser for .tw domains
    """
    regex = {
        'domain_name':                    'Domain Name: *(.+)',
        'creation_date':                  'Record created on (.+) ',
        'expiration_date':                'Record expires on (.+) ',

        'name_servers':                   'Domain servers in listed order:((?:\s.+)*)',  # servers in one string sep by \n

        'registrar':                      'Registration Service Provider: *(.+)',
        'registrar_url':                  'Registration Service URL: *(.+)',

        'registrant_name':                '(?<=Registrant:)\s+(.*)',
        'registrant_organization':        '(?<=Registrant:)\s*(.*)',
        'registrant_city':                '(?<=Registrant:)\s*(?:.*\n){5}\s+(.*),',
        'registrant_street':              '(?<=Registrant:)\s*(?:.*\n){4}\s+(.*)',
        'registrant_state_province':      '(?<=Registrant:)\s*(?:.*\n){5}.*, (.*)',
        'registrant_country':             '(?<=Registrant:)\s*(?:.*\n){6}\s+(.*)',
        'registrant_phone':               '(?<=Registrant:)\s*(?:.*\n){2}\s+(\+*\d.*)',
        'registrant_fax':                 '(?<=Registrant:)\s*(?:.*\n){3}\s+(\+*\d.*)',
        'registrant_email':               '(?<=Registrant:)\s*(?:.*\n){1}.*  (.*)',

        'admin':                          '(?<=Administrative Contact:\n)\s+(.*)  ',
        'admin_email':                    '(?<=Administrative Contact:)\s*.*  (.*)',
        'admin_phone':                    '(?<=Administrative Contact:\n)\s*(?:.*\n){1}\s+(\+*\d.*)',
        'admin_fax':                      '(?<=Administrative Contact:\n)\s*(?:.*\n){2}\s+(\+*\d.*)',

        'tech':                           '(?<=Technical Contact:\n)\s+(.*)  ',
        'tech_email':                     '(?<=Technical Contact:)\s*.*  (.*)',
        'tech_phone':                     '(?<=Technical Contact:\n)\s*(?:.*\n){1}\s+(\+*\d.*)',
        'tech_fax':                       '(?<=Technical Contact:\n)\s*(?:.*\n){2}\s+(\+*\d.*)',
    }

    def __init__(self, domain, text):
        if 'not found.' in text:
            raise PywhoisError(text)
        else:
            WhoisEntry.__init__(self, domain, text, self.regex)


class WhoisTr(WhoisEntry):
    """Whois parser for .tr domains
    """
    regex = {
        'domain_name':                    '[**] Domain Name: *(.+)',

        'creation_date':                  'Created on.*: *(.+)',
        'expiration_date':                'Expires on.*: *(.+)',

        'name_servers':                   '[**] Domain servers:((?:\s.+)*)',  # servers in one string sep by \n

        'registrant_name':                '(?<=[**] Registrant:)[\s\S]((?:\s.+)*)',

        'admin':                          '(?<=[**] Administrative Contact:)[\s\S]*?NIC Handle\s+: (.*)',
        'admin_organization':             '(?<=[**] Administrative Contact:)[\s\S]*?Organization Name\s+: (.*)',
        'admin_address':                  '(?<=[**] Administrative Contact)[\s\S]*?Address\s+: (.*)',
        'admin_phone':                    '(?<=[**] Administrative Contact)[\s\S]*?Phone\s+: (.*)',
        'admin_fax':                      '(?<=[**] Administrative Contact)[\s\S]*?Fax\s+: (.*)',

        'tech':                           '(?<=[**] Technical Contact:)[\s\S]*?NIC Handle\s+: (.*)',
        'tech_organization':              '(?<=[**] Technical Contact:)[\s\S]*?Organization Name\s+: (.*)',
        'tech_address':                   '(?<=[**] Technical Contact)[\s\S]*?Address\s+: (.*)',
        'tech_phone':                     '(?<=[**] Technical Contact)[\s\S]*?Phone\s+: (.*)',
        'tech_fax':                       '(?<=[**] Technical Contact)[\s\S]*?Fax\s+: (.*)',

        'billing':                        '(?<=[**] Billing Contact:)[\s\S]*?NIC Handle\s+: (.*)',
        'billing_organization':           '(?<=[**] Billing Contact:)[\s\S]*?Organization Name\s+: (.*)',
        'billing_address':                '(?<=[**] Billing Contact)[\s\S]*?Address\s+: (.*)',
        'billing_phone':                  '(?<=[**] Billing Contact)[\s\S]*?Phone\s+: (.*)',
        'billing_fax':                    '(?<=[**] Billing Contact)[\s\S]*?Fax\s+: (.*)',
    }

    def __init__(self, domain, text):
        if 'not found.' in text:
            raise PywhoisError(text)
        else:
            WhoisEntry.__init__(self, domain, text, self.regex)


class WhoisIs(WhoisEntry):
    """Whois parser for .se domains
    """
    regex = {
        'domain_name':      'domain\.*: *(.+)',
        'registrant_name':  'registrant: *(.+)',
        'name':             'person\.*: *(.+)',
        'address':          'address\.*: *(.+)',
        'creation_date':    'created\.*: *(.+)',
        'expiration_date':  'expires\.*: *(.+)',
        'email':            'e-mail: *(.+)',
        'name_servers':     'nserver\.*: *(.+)',  # list of name servers
        'dnssec':           'dnssec\.*: *(.+)',
    }

    def __init__(self, domain, text):
        if 'No entries found' in text:
            raise PywhoisError(text)
        else:
            WhoisEntry.__init__(self, domain, text, self.regex)


class WhoisDk(WhoisEntry):
    """Whois parser for .dk domains
    """
    regex = {
        'domain_name':         'Domain: *(.+)',
        'creation_date':       'Registered: *(.+)',
        'expiration_date':     'Expires: *(.+)',
        'dnssec':              'Dnssec: *(.+)',
        'status':              'Status: *(.+)',
        'registrant_handle':   'Registrant\s*(?:.*\n){1}\s*Handle: *(.+)',
        'registrant_name':     'Registrant\s*(?:.*\n){2}\s*Name: *(.+)',
        'registrant_address':  'Registrant\s*(?:.*\n){3}\s*Address: *(.+)',
        'registrant_zip_code': 'Registrant\s*(?:.*\n){4}\s*Postalcode: *(.+)',
        'registrant_city':     'Registrant\s*(?:.*\n){5}\s*City: *(.+)',
        'registrant_country':  'Registrant\s*(?:.*\n){6}\s*Country: *(.+)',
        'name_servers':        'Nameservers\n *([\n\S\s]+)'
    }

    def __init__(self, domain, text):
        if 'No match for ' in text:
            raise PywhoisError(text)
        else:
            WhoisEntry.__init__(self, domain, text, self.regex)

    def _preprocess(self, attr, value):
        if attr == 'name_servers':
            return [
                line.split(":")[-1].strip()
                for line in value.split("\n")
                if line.startswith("Hostname")
            ]
        return super(WhoisDk, self)._preprocess(attr, value)


class WhoisAi(WhoisEntry):
    """Whois parser for .ai domains
    """
    regex = {
        'domain_name':      'Complete Domain Name\.*: *(.+)',
        'name':             'Name \(Last, First\)\.*: *(.+)',
        'org':              'Organization Name\.*: *(.+)',
        'address':          'Street Address\.*: *(.+)',
        'city':             'City\.*: *(.+)',
        'state':            'State\.*: *(.+)',
        'zipcode':          'Postal Code\.*: *(\d+)',
        'country':          'Country\.*: *(.+)',
        'name_servers':     'Server Hostname\.*: *(.+)',
    }

    def __init__(self, domain, text):
        if 'not registered' in text:
            raise PywhoisError(text)
        else:
            WhoisEntry.__init__(self, domain, text, self.regex)


class WhoisIl(WhoisEntry):
    """Whois parser for .il domains
    """
    regex = {
        'domain_name':        'domain: *(.+)',
        'expiration_date':    'validity: *(.+)',
        'registrant_name':    'person: *(.+)',
        'registrant_address': 'address *(.+)',
        'dnssec':             'DNSSEC: *(.+)',
        'status':             'status: *(.+)',
        'name_servers':       'nserver: *(.+)',
        'emails':             'e-mail: *(.+)',
        'phone':              'phone: *(.+)',
        'registrar':          'registrar name: *(.+)',
        'referral_url':       'registrar info: *(.+)',
    }
    dayfirst = True

    def __init__(self, domain, text):
        if 'No data was found' in text:
            raise PywhoisError(text)
        else:
            WhoisEntry.__init__(self, domain, text, self.regex)

    def _preprocess(self, attr, value):
        if attr == 'emails':
            value = value.replace(' AT ', '@')
        return super(WhoisIl, self)._preprocess(attr, value)


class WhoisIn(WhoisEntry):
    """Whois parser for .in domains
    """
    regex = {
        'domain_name':      'Domain Name: *(.+)',
        'registrar':        'Registrar: *(.+)',
        'registrar_url':    'Registrar URL: *(.+)',
        'registrar_iana':   'Registrar IANA ID: *(\d+)',
        'updated_date':     'Updated Date: *(.+)|Last Updated On: *(.+)',
        'creation_date':    'Creation Date: *(.+)|Created On: *(.+)',
        'expiration_date':  'Expiration Date: *(.+)|Registry Expiry Date: *(.+)',
        'name_servers':     'Name Server: *(.+)',
        'organization':     'Registrant Organization: *(.+)',
        'state':            'Registrant State/Province: *(.+)',
        'status':           'Status: *(.+)',
        'emails':           EMAIL_REGEX,
        'country':          'Registrant Country: *(.+)',
        'dnssec':           'DNSSEC: *([\S]+)',
    }

    def __init__(self, domain, text):
        if 'NOT FOUND' in text:
            raise PywhoisError(text)
        else:
            WhoisEntry.__init__(self, domain, text, self.regex)


class WhoisCat(WhoisEntry):
    """Whois parser for .cat domains
    """
    regex = {
        'domain_name':      'Domain Name: *(.+)',
        'registrar':        'Registrar: *(.+)',
        'updated_date':     'Updated Date: *(.+)',
        'creation_date':    'Creation Date: *(.+)',
        'expiration_date':  'Registry Expiry Date: *(.+)',
        'name_servers':     'Name Server: *(.+)',
        'status':           'Domain status: *(.+)',
        'emails':           EMAIL_REGEX,
    }

    def __init__(self, domain, text):
        if 'no matching objects' in text:
            raise PywhoisError(text)
        else:
            # Merge base class regex with specifics
            self._regex.copy().update(self.regex)
            self.regex = self._regex
            WhoisEntry.__init__(self, domain, text, self.regex)


class WhoisIe(WhoisEntry):
    """Whois parser for .ie domains
    """
    regex = {
        'domain_name':      'Domain: *(.+)',
        'registrant_name':  'Domain Holder: *(.+)',
        'description':      'descr: *(.+)',
        'source':           'Source: *(.+)',
        'creation_date':    'Registration Date: *(.+)',
        'expiration_date':  'Renewal Date: *(.+)',
        'name_servers':     'Nserver: *(.+)',
        'status':           'Renewal status: *(.+)',
        'admin_id':         'Admin-c: *(.+)',
        'tech_id':          'Tech-c: *(.+)',
        'registrar':        'Account Name: *(.+)',
        'registrar_contact':'Registrar Abuse Contact: *(.+)'
    }

    def __init__(self, domain, text):
        if 'no matching objects' in text:
            raise PywhoisError(text)
        else:
            WhoisEntry.__init__(self, domain, text, self.regex)


class WhoisNz(WhoisEntry):
    """Whois parser for .nz domains
    """
    regex = {
        'domain_name':          'domain_name:\s*([^\n\r]+)',
        'registrar':            'registrar_name:\s*([^\n\r]+)',
        'updated_date':         'domain_datelastmodified:\s*([^\n\r]+)',
        'creation_date':        'domain_dateregistered:\s*([^\n\r]+)',
        'expiration_date':      'domain_datebilleduntil:\s*([^\n\r]+)',
        'name_servers':         'ns_name_\d*:\s*([^\n\r]+)',  # list of name servers
        'status':               'status:\s*([^\n\r]+)',  # list of statuses
        'emails':               EMAIL_REGEX,  # list of email s
        'name':                 'registrant_contact_name:\s*([^\n\r]+)',
        'address':              'registrant_contact_address\d*:\s*([^\n\r]+)',
        'city':                 'registrant_contact_city:\s*([^\n\r]+)',
        'zipcode':              'registrant_contact_postalcode:\s*([^\n\r]+)',
        'country':              'registrant_contact_country:\s*([^\n\r]+)',
    }

    def __init__(self, domain, text):
        if 'no matching objects' in text:
            raise PywhoisError(text)
        else:
            WhoisEntry.__init__(self, domain, text, self.regex)


class WhoisLu(WhoisEntry):
    """Whois parser for .lu domains
    """
    regex = {
        'domain_name':              'domainname: *(.+)',
        'creation_date':            'registered: *(.+)',
        'name_servers':             'nserver: *(.+)',
        'status':                   'domaintype: *(.+)',
        'registrar':                'registrar-name: *(.+)',
        'registrant_name':          'org-name: *(.+)',
        'registrant_address':       'org-address: *(.+)',
        'registrant_postal_code':   'org-zipcode:*(.+)',
        'registrant_city':          'org-city: *(.+)',
        'registrant_country':       'org-country: *(.+)',
        'admin_name':               'adm-name: *(.+)',
        'admin_address':            'adm-address: *(.+)',
        'admin_postal_code':        'adm-zipcode: *(.+)',
        'admin_city':               'adm-city: *(.+)',
        'admin_country':            'adm-country: *(.+)',
        'admin_email':              'adm-email: *(.+)',
        'tech_name':                'tec-name: *(.+)',
        'tech_address':             'tec-address: *(.+)',
        'tech_postal_code':         'tec-zipcode: *(.+)',
        'tech_city':                'tec-city: *(.+)',
        'tech_country':             'tec-country: *(.+)',
        'tech_email':               'tec-email: *(.+)',
    }

    def __init__(self, domain, text):
        if 'No such domain' in text:
            raise PywhoisError(text)
        else:
            WhoisEntry.__init__(self, domain, text, self.regex)


class WhoisCz(WhoisEntry):
    """Whois parser for .cz domains
    """
    regex = {
        'domain_name':              'domain: *(.+)',
        'registrant_name':          'registrant: *(.+)',
        'registrar':                'registrar: *(.+)',
        'creation_date':            'registered: *(.+)',
        'updated_date':             'changed: *(.+)',
        'expiration_date':          'expire: *(.+)',
        'name_servers':             'nserver: *(.+)',
    }

    def __init__(self, domain, text):
        if '% No entries found.' in text or 'Your connection limit exceeded' in text:
            raise PywhoisError(text)
        else:
            WhoisEntry.__init__(self, domain, text, self.regex)


class WhoisOnline(WhoisEntry):
    """Whois parser for .online domains
    """
    regex = {
        'domain_name':                    'Domain Name: *(.+)',
        'domain__id':                     'Domain ID: *(.+)',
        'whois_server':                   'Registrar WHOIS Server: *(.+)',
        'registrar':                      'Registrar: *(.+)',
        'registrar_id':                   'Registrar IANA ID: *(.+)',
        'registrar_url':                  'Registrar URL: *(.+)',
        'status':                         'Domain Status: *(.+)',
        'registrant_email':               'Registrant Email: *(.+)',
        'admin_email':                    'Admin Email: *(.+)',
        'billing_email':                  'Billing Email: *(.+)',
        'tech_email':                     'Tech Email: *(.+)',
        'name_servers':                   'Name Server: *(.+)',
        'creation_date':                  'Creation Date: *(.+)',
        'expiration_date':                'Registry Expiry Date: *(.+)',
        'updated_date':                   'Updated Date: *(.+)',
        'dnssec':                         'DNSSEC: *([\S]+)',
    }

    def __init__(self, domain, text):
        if 'Not found:' in text:
            raise PywhoisError(text)
        else:
            WhoisEntry.__init__(self, domain, text, self.regex)


class WhoisHr(WhoisEntry):
    """Whois parser for .hr domains
    """
    regex = {
        'domain_name':                    'Domain Name: *(.+)',
        'whois_server':                   'Registrar WHOIS Server: *(.+)',
        'registrar_url':                  'Registrar URL: *(.+)',
        'updated_date':                   'Updated Date: *(.+)',
        'creation_date':                  'Creation Date: *(.+)',
        'expiration_date':                'Registrar Registration Expiration Date: *(.+)',
        'name_servers':                   'Name Server: *(.+)',
        'registrant_name':                'Registrant Name:\s(.+)',
        'registrant_address':             'Reigstrant Street:\s*(.+)',
    }

    def __init__(self, domain, text):
        if 'ERROR: No entries found' in text:
            raise PywhoisError(text)
        else:
            WhoisEntry.__init__(self, domain, text, self.regex)


class WhoisHk(WhoisEntry):
    """Whois parser for .hk domains
    """
    regex = {
        'domain_name':                    'Domain Name: *(.+)',
        'status':                         'Domain Status: *(.+)',
        'dnssec':                         'DNSSEC: *(.+)',
        'whois_server':                   'Registrar WHOIS Server: *(.+)',

        'registrar_url':                  'Registrar URL: *(.+)',
        'registrar':                      'Registrar Name: *(.+)',
        'registrar_email':                'Registrar Contact Information: Email: *(.+)',

        'registrant_company_name':        'Registrant Contact Information:\s*Company English Name.*:(.+)',
        'registrant_address':             '(?<=Registrant Contact Information:)[\s\S]*?Address: (.*)',
        'registrant_country':             '[Registrant Contact Information\w\W]+Country: ([\S\ ]+)',
        'registrant_email':               '[Registrant Contact Information\w\W]+Email: ([\S\ ]+)',

        'admin_name':                     '[Administrative Contact Information\w\W]+Given name: ([\S\ ]+)',
        'admin_family_name':              '[Administrative Contact Information\w\W]+Family name: ([\S\ ]+)',
        'admin_company_name':             '[Administrative Contact Information\w\W]+Company name: ([\S\ ]+)',
        'admin_address':                  '(?<=Administrative Contact Information:)[\s\S]*?Address: (.*)',
        'admin_country':                  '[Administrative Contact Information\w\W]+Country: ([\S\ ]+)',
        'admin_phone':                    '[Administrative Contact Information\w\W]+Phone: ([\S\ ]+)',
        'admin_fax':                      '[Administrative Contact Information\w\W]+Fax: ([\S\ ]+)',
        'admin_email':                    '[Administrative Contact Information\w\W]+Email: ([\S\ ]+)',
        'admin_account_name':             '[Administrative Contact Information\w\W]+Account Name: ([\S\ ]+)',

        'tech_name':                      '[Technical Contact Information\w\W]+Given name: (.+)',
        'tech_family_name':               '[Technical Contact Information\w\W]+Family name: (.+)',
        'tech_company_name':              '[Technical Contact Information\w\W]+Company name: (.+)',
        'tech_address':                   '(?<=Technical Contact Information:)[\s\S]*?Address: (.*)',
        'tech_country':                   '[Technical Contact Information\w\W]+Country: (.+)',
        'tech_phone':                     '[Technical Contact Information\w\W]+Phone: (.+)',
        'tech_fax':                       '[Technical Contact Information\w\W]+Fax: (.+)',
        'tech_email':                     '[Technical Contact Information\w\W]+Email: (.+)',
        'tech_account_name':              '[Technical Contact Information\w\W]+Account Name: (.+)',

        'updated_date':                   'Updated Date: *(.+)',
        'creation_date':                  '[Registrant Contact Information\w\W]+Domain Name Commencement Date: (.+)',
        'expiration_date':                '[Registrant Contact Information\w\W]+Expiry Date: (.+)',
        'name_servers':                   'Name Servers Information:\s+((?:.+\n)*)'
    }

    def __init__(self, domain, text):
        if 'ERROR: No entries found' in text or 'The domain has not been registered' in text:
            raise PywhoisError(text)
        else:
            WhoisEntry.__init__(self, domain, text, self.regex)


class WhoisUA(WhoisEntry):
    """Whois parser for .ua domains
    """
    regex = {
        'domain_name':                    'domain: *(.+)',
        'status':                         'status: *(.+)',

        'registrar':                     '(?<=Registrar:)[\s\W\w]*?organization-loc:(.*)',
        'registrar_name':                '(?<=Registrar:)[\s\W\w]*?registrar:(.*)',
        'registrar_url':                 '(?<=Registrar:)[\s\W\w]*?url:(.*)',
        'registrar_country':             '(?<=Registrar:)[\s\W\w]*?country:(.*)',
        'registrar_city':                '(?<=Registrar:)[\s\W\w]*?city:\s+(.*)\n',
        'registrar_address':             '(?<=Registrar:)[\s\W\w]*?abuse-postal:\s+(.*)\n',
        'registrar_email':               '(?<=Registrar:)[\s\W\w]*?abuse-email:(.*)',

        'registrant_name':               '(?<=Registrant:)[\s\W\w]*?organization-loc:(.*)',
        'registrant_country':            '(?<=Registrant:)[\s\W\w]*?country-loc:(.*)',
        'registrant_city':               '(?<=Registrant:)[\s\W\w]*?(?:address\-loc:\s+.*\n){2}address-loc:\s+(.*)\n',
        'registrant_state':              '(?<=Registrant:)[\s\W\w]*?(?:address\-loc:\s+.*\n){1}address-loc:\s+(.*)\n',
        'registrant_address':            '(?<=Registrant:)[\s\W\w]*?address-loc:\s+(.*)\n',
        'registrant_email':              '(?<=Registrant:)[\s\W\w]*?e-mail:(.*)',
        'registrant_postal_code':        '(?<=Registrant:)[\s\W\w]*?postal-code-loc:(.*)',
        'registrant_phone':              '(?<=Registrant:)[\s\W\w]*?phone:(.*)',
        'registrant_fax':                '(?<=Registrant:)[\s\W\w]*?fax:(.*)',

        'admin':                         '(?<=Administrative Contacts:)[\s\W\w]*?organization-loc:(.*)',
        'admin_country':                 '(?<=Administrative Contacts:)[\s\W\w]*?country-loc:(.*)',
        'admin_city':                    '(?<=Administrative Contacts:)[\s\W\w]*?(?:address\-loc:\s+.*\n){2}address-loc:\s+(.*)\n',
        'admin_state':                   '(?<=Administrative Contacts:)[\s\W\w]*?(?:address\-loc:\s+.*\n){1}address-loc:\s+(.*)\n',
        'admin_address':                 '(?<=Administrative Contacts:)[\s\W\w]*?address-loc:\s+(.*)\n',
        'admin_email':                   '(?<=Administrative Contacts:)[\s\W\w]*?e-mail:(.*)',
        'admin_postal_code':             '(?<=Administrative Contacts:)[\s\W\w]*?postal-code-loc:(.*)',
        'admin_phone':                   '(?<=Administrative Contacts:)[\s\W\w]*?phone:(.*)',
        'admin_fax':                     '(?<=Administrative Contacts:)[\s\W\w]*?fax:(.*)',

        'updated_date':                   'modified: *(.+)',
        'creation_date':                  'created: (.+)',
        'expiration_date':                'expires: (.+)',
        'name_servers':                   'nserver: *(.+)'
    }

    def __init__(self, domain, text):
        if 'ERROR: No entries found' in text:
            raise PywhoisError(text)
        else:
            WhoisEntry.__init__(self, domain, text, self.regex)


class WhoisHn(WhoisEntry):
    """Whois parser for .hn domains
        """
    regex = {
        'domain_name':                    'Domain Name: *(.+)',
        'domain_id':                      'Domain ID: *(.+)',
        'status':                         'Domain Status: *(.+)',
        'whois_server':                   'WHOIS Server: *(.+)',

        'registrar_url':                  'Registrar URL: *(.+)',
        'registrar':                      'Registrar: *(.+)',

        'registrant_name':                'Registrant Name: (.+)',
        'registrant_id':                  'Registrant ID: (.+)',
        'registrant_organization':        'Registrant Organization: (.+)',
        'registrant_city':                'Registrant City: (.*)',
        'registrant_street':              'Registrant Street: (.*)',
        'registrant_state_province':      'Registrant State/Province: (.*)',
        'registrant_postal_code':         'Registrant Postal Code: (.*)',
        'registrant_country':             'Registrant Country: (.+)',
        'registrant_phone':               'Registrant Phone: (.+)',
        'registrant_fax':                 'Registrant Fax: (.+)',
        'registrant_email':               'Registrant Email: (.+)',


        'admin_name':                     'Admin Name: (.+)',
        'admin_id':                       'Admin ID: (.+)',
        'admin_organization':             'Admin Organization: (.+)',
        'admin_city':                     'Admin City: (.*)',
        'admin_street':                   'Admin Street: (.*)',
        'admin_state_province':           'Admin State/Province: (.*)',
        'admin_postal_code':              'Admin Postal Code: (.*)',
        'admin_country':                  'Admin Country: (.+)',
        'admin_phone':                    'Admin Phone: (.+)',
        'admin_fax':                      'Admin Fax: (.+)',
        'admin_email':                    'Admin Email: (.+)',

        'billing_name':                   'Billing Name: (.+)',
        'billing_id':                     'Billing ID: (.+)',
        'billing_organization':           'Billing Organization: (.+)',
        'billing_city':                   'Billing City: (.*)',
        'billing_street':                 'Billing Street: (.*)',
        'billing_state_province':         'Billing State/Province: (.*)',
        'billing_postal_code':            'Billing Postal Code: (.*)',
        'billing_country':                'Billing Country: (.+)',
        'billing_phone':                  'Billing Phone: (.+)',
        'billing_fax':                    'Billing Fax: (.+)',
        'billing_email':                  'Billing Email: (.+)',

        'tech_name':                      'Tech Name: (.+)',
        'tech_id':                        'Tech ID: (.+)',
        'tech_organization':              'Tech Organization: (.+)',
        'tech_city':                      'Tech City: (.*)',
        'tech_street':                    'Tech Street: (.*)',
        'tech_state_province':            'Tech State/Province: (.*)',
        'tech_postal_code':               'Tech Postal Code: (.*)',
        'tech_country':                   'Tech Country: (.+)',
        'tech_phone':                     'Tech Phone: (.+)',
        'tech_fax':                       'Tech Fax: (.+)',
        'tech_email':                     'Tech Email: (.+)',

        'updated_date':                   'Updated Date: *(.+)',
        'creation_date':                  'Creation Date: *(.+)',
        'expiration_date':                'Registry Expiry Date: *(.+)',
        'name_servers':                   'Name Server: *(.+)'
    }

    def __init__(self, domain, text):
        if text.strip() == 'No matching record.':
            raise PywhoisError(text)
        else:
            WhoisEntry.__init__(self, domain, text, self.regex)


class WhoisLat(WhoisEntry):
    """Whois parser for .lat domains
        """
    regex = {
        'domain_name':                    'Domain Name: *(.+)',
        'domain_id':                      'Registry Domain ID: *(.+)',
        'status':                         'Domain Status: *(.+)',
        'whois_server':                   'Registrar WHOIS Server: *(.+)',

        'registrar_url':                  'Registrar URL: *(.+)',
        'registrar':                      'Registrar: *(.+)',
        'registrar_email':                'Registrar Abuse Contact Email: *(.+)',
        'registrar_phone':                'Registrar Abuse Contact Phone: *(.+)',

        'registrant_name':                'Registrant Name: (.+)',
        'registrant_id':                  'Registry Registrant ID: (.+)',
        'registrant_organization':        'Registrant Organization: (.+)',
        'registrant_city':                'Registrant City: (.*)',
        'registrant_street':              'Registrant Street: (.*)',
        'registrant_state_province':      'Registrant State/Province: (.*)',
        'registrant_postal_code':         'Registrant Postal Code: (.*)',
        'registrant_country':             'Registrant Country: (.+)',
        'registrant_phone':               'Registrant Phone: (.+)',
        'registrant_fax':                 'Registrant Fax: (.+)',
        'registrant_email':               'Registrant Email: (.+)',


        'admin_name':                     'Admin Name: (.+)',
        'admin_id':                       'Registry Admin ID: (.+)',
        'admin_organization':             'Admin Organization: (.+)',
        'admin_city':                     'Admin City: (.*)',
        'admin_street':                   'Admin Street: (.*)',
        'admin_state_province':           'Admin State/Province: (.*)',
        'admin_postal_code':              'Admin Postal Code: (.*)',
        'admin_country':                  'Admin Country: (.+)',
        'admin_phone':                    'Admin Phone: (.+)',
        'admin_fax':                      'Admin Fax: (.+)',
        'admin_email':                    'Admin Email: (.+)',

        'tech_name':                      'Tech Name: (.+)',
        'tech_id':                        'Registry Tech ID: (.+)',
        'tech_organization':              'Tech Organization: (.+)',
        'tech_city':                      'Tech City: (.*)',
        'tech_street':                    'Tech Street: (.*)',
        'tech_state_province':            'Tech State/Province: (.*)',
        'tech_postal_code':               'Tech Postal Code: (.*)',
        'tech_country':                   'Tech Country: (.+)',
        'tech_phone':                     'Tech Phone: (.+)',
        'tech_fax':                       'Tech Fax: (.+)',
        'tech_email':                     'Tech Email: (.+)',

        'updated_date':                   'Updated Date: *(.+)',
        'creation_date':                  'Creation Date: *(.+)',
        'expiration_date':                'Registry Expiry Date: *(.+)',
        'name_servers':                   'Name Server: *(.+)'
    }

    def __init__(self, domain, text):
        if text.strip() == 'No matching record.':
            raise PywhoisError(text)
        else:
            WhoisEntry.__init__(self, domain, text, self.regex)


class WhoisCn(WhoisEntry):
    """Whois parser for .cn domains
    """
    regex = {
        'domain_name':          'Domain Name: *(.+)',
        'registrar':            'Registrar: *(.+)',
        'creation_date':        'Registration Time: *(.+)',
        'expiration_date':      'Expiration Time: *(.+)',
        'name_servers':         'Name Server: *(.+)',  # list of name servers
        'status':               'Status: *(.+)',  # list of statuses
        'emails':               EMAIL_REGEX,  # list of email s
        'dnssec':               'dnssec: *([\S]+)',
        'name':                 'Registrant: *(.+)',
    }

    def __init__(self, domain, text):
        if text.strip() == 'No matching record.':
            raise PywhoisError(text)
        else:
            WhoisEntry.__init__(self, domain, text, self.regex)


class WhoisApp(WhoisEntry):
    """Whois parser for .app domains
    """
    regex = {
        'domain_name':          'Domain Name: *(.+)',
        'registrar':            'Registrar: *(.+)',
        'whois_server':         'Whois Server: *(.+)',
        'updated_date':         'Updated Date: *(.+)',
        'creation_date':        'Creation Date: *(.+)',
        'expiration_date':      'Expir\w+ Date: *(.+)',
        'name_servers':         'Name Server: *(.+)',  # list of name servers
        'status':               'Status: *(.+)',  # list of statuses
        'emails':               EMAIL_REGEX,  # list of email s
        'registrant_email':     'Registrant Email: *(.+)',  # registrant email
        'registrant_phone':     'Registrant Phone: *(.+)',  # registrant phone
        'dnssec':               'dnssec: *([\S]+)',
        'name':                 'Registrant Name: *(.+)',
        'org':                  'Registrant\s*Organization: *(.+)',
        'address':              'Registrant Street: *(.+)',
        'city':                 'Registrant City: *(.+)',
        'state':                'Registrant State/Province: *(.+)',
        'zipcode':              'Registrant Postal Code: *(.+)',
        'country':              'Registrant Country: *(.+)',
    }

    def __init__(self, domain, text):
        if text.strip() == 'Domain not found.':
            raise PywhoisError(text)
        else:
            WhoisEntry.__init__(self, domain, text, self.regex)


class WhoisMoney(WhoisEntry):
    """Whois parser for .money domains
    """
    regex = {
        'domain_name':          'Domain Name: *(.+)',
        'registrar':            'Registrar: *(.+)',
        'whois_server':         'Registrar WHOIS Server: *(.+)',
        'updated_date':         'Updated Date: *(.+)',
        'creation_date':        'Creation Date: *(.+)',
        'expiration_date':      'Registry Expiry Date: *(.+)',
        'name_servers':         'Name Server: *(.+)',  # list of name servers
        'status':               'Domain Status: *(.+)',
        'emails':               EMAIL_REGEX,  # list of emails
        'registrant_email':     'Registrant Email: *(.+)',
        'registrant_phone':     'Registrant Phone: *(.+)',
        'dnssec':               'DNSSEC: *(.+)',
        'name':                 'Registrant Name: *(.+)',
        'org':                  'Registrant Organization: *(.+)',
        'address':              'Registrant Street: *(.+)',
        'city':                 'Registrant City: *(.+)',
        'state':                'Registrant State/Province: *(.+)',
        'zipcode':              'Registrant Postal Code: *(.+)',
        'country':              'Registrant Country: *(.+)',
    }

    def __init__(self, domain, text):
        if text.strip() == 'Domain not found.':
            raise PywhoisError(text)
        else:
            WhoisEntry.__init__(self, domain, text, self.regex)


class WhoisAr(WhoisEntry):
    """Whois parser for .ar domains
    """
    regex = {
        'domain_name':          'domain: *(.+)',
        'registrar':            'registrar: *(.+)',
        'whois_server':         'whois: *(.+)',
        'updated_date':         'changed: *(.+)',
        'creation_date':        'created: *(.+)',
        'expiration_date':      'expire: *(.+)',
        'name_servers':         'nserver: *(.+) \(.*\)',  # list of name servers
        'status':               'Domain Status: *(.+)',
        'emails':               EMAIL_REGEX,  # list of emails
        'name':                 'name: *(.+)',
    }

    def __init__(self, domain, text):
        if text.strip() == 'El dominio no se encuentra registrado en NIC Argentina':
            raise PywhoisError(text)
        else:
            WhoisEntry.__init__(self, domain, text, self.regex)


class WhoisBy(WhoisEntry):
    """Whois parser for .by domains
    """
    regex = {
        'domain_name':          'Domain Name: *(.+)',
        'registrar':            'Registrar: *(.+)',
        'updated_date':         'Updated Date: *(.+)',
        'creation_date':        'Creation Date: *(.+)',
        'expiration_date':      'Expiration Date: *(.+)',
        'name_servers':         'Name Server: *(.+)',  # list of name servers
        'status':               'Domain Status: *(.+)',
        'name':                 'Person: *(.+)',
        'org':                  'Org: *(.+)',
        'registrant_country':   'Country: *(.+)',
        'registrant_address':   'Address: *(.+)',
        'registrant_phone':     'Phone: *(.+)',
    }

    def __init__(self, domain, text):
        if text.strip() == 'El dominio no se encuentra registrado en NIC Argentina':
            raise PywhoisError(text)
        else:
            WhoisEntry.__init__(self, domain, text, self.regex)


class WhoisCr(WhoisEntry):
    """Whois parser for .cr domains
    """
    regex = {
        'domain_name':          'domain: *(.+)',
        'registrant_name':      'registrant: *(.+)',
        'registrar':            'registrar: *(.+)',
        'updated_date':         'changed: *(.+)',
        'creation_date':        'registered: *(.+)',
        'expiration_date':      'expire: *(.+)',
        'name_servers':         'nserver: *(.+)',  # list of name servers
        'status':               'status: *(.+)',
        'contact':              'contact: *(.+)',
        'name':                 'name: *(.+)',
        'org':                  'org: *(.+)',
        'address':              'address: *(.+)',
        'phone':                'phone: *(.+)',
    }

    def __init__(self, domain, text):
        if text.strip() == 'El dominio no existe.':
            raise PywhoisError(text)
        else:
            WhoisEntry.__init__(self, domain, text, self.regex)


class WhoisVe(WhoisEntry):
    """Whois parser for .ve domains
    """
    regex = {
        'domain_name':           'Nombre de Dominio: *(.+)',
        'status':                'Estatus del dominio: *(.+)',

        'registrar':             'registrar: *(.+)',

        'updated_date':          'Ultima Actualización: *(.+)',
        'creation_date':         'Fecha de Creación: *(.+)',
        'expiration_date':       'Fecha de Vencimiento: *(.+)',

        'name_servers':          'Nombres de Dominio:((?:\s+- .*)*)',

        'registrant_name':       'Titular:\s*(?:.*\n){1}\s+(.*)',
        'registrant_city':       'Titular:\s*(?:.*\n){3}\s+([\s\w]*)',
        'registrant_street':     'Titular:\s*(?:.*\n){2}\s+(.*)',
        'registrant_state_province': 'Titular:\s*(?:.*\n){3}\s+.*?,(.*),',
        'registrant_country':    'Titular:\s*(?:.*\n){3}\s+.*, .+  (.*)',
        'registrant_phone':      'Titular:\s*(?:.*\n){4}\s+(\+*\d.+)',
        'registrant_email':      'Titular:\s*.*\t(.*)',

        'tech':                  'Contacto Técnico:\s*(?:.*\n){1}\s+(.*)',
        'tech_city':             'Contacto Técnico:\s*(?:.*\n){3}\s+([\s\w]*)',
        'tech_street':           'Contacto Técnico:\s*(?:.*\n){2}\s+(.*)',
        'tech_state_province':   'Contacto Técnico:\s*(?:.*\n){3}\s+.*?,(.*),',
        'tech_country':          'Contacto Técnico:\s*(?:.*\n){3}\s+.*, .+  (.*)',
        'tech_phone':            'Contacto Técnico:\s*(?:.*\n){4}\s+(\+*\d.*)\(',
        'tech_fax':              'Contacto Técnico:\s*(?:.*\n){4}\s+.*\(FAX\) (.*)',
        'tech_email':            'Contacto Técnico:\s*.*\t(.*)',

        'admin':                  'Contacto Administrativo:\s*(?:.*\n){1}\s+(.*)',
        'admin_city':             'Contacto Administrativo:\s*(?:.*\n){3}\s+([\s\w]*)',
        'admin_street':           'Contacto Administrativo:\s*(?:.*\n){2}\s+(.*)',
        'admin_state_province':   'Contacto Administrativo:\s*(?:.*\n){3}\s+.*?,(.*),',
        'admin_country':          'Contacto Administrativo:\s*(?:.*\n){3}\s+.*, .+  (.*)',
        'admin_phone':            'Contacto Administrativo:\s*(?:.*\n){4}\s+(\+*\d.*)\(',
        'admin_fax':              'Contacto Administrativo:\s*(?:.*\n){4}\s+.*\(FAX\) (.*)',
        'admin_email':            'Contacto Administrativo:\s*.*\t(.*)',


        'billing':                'Contacto de Cobranza:\s*(?:.*\n){1}\s+(.*)',
        'billing_city':           'Contacto de Cobranza:\s*(?:.*\n){3}\s+([\s\w]*)',
        'billing_street':         'Contacto de Cobranza:\s*(?:.*\n){2}\s+(.*)',
        'billing_state_province': 'Contacto de Cobranza:\s*(?:.*\n){3}\s+.*?,(.*),',
        'billing_country':        'Contacto de Cobranza:\s*(?:.*\n){3}\s+.*, .+  (.*)',
        'billing_phone':          'Contacto de Cobranza:\s*(?:.*\n){4}\s+(\+*\d.*)\(',
        'billing_fax':            'Contacto de Cobranza:\s*(?:.*\n){4}\s+.*\(FAX\) (.*)',
        'billing_email':          'Contacto de Cobranza:\s*.*\t(.*)',


    }

    def __init__(self, domain, text):
        if text.strip() == 'El dominio no existe.':
            raise PywhoisError(text)
        else:
            WhoisEntry.__init__(self, domain, text, self.regex)


class WhoisDo(WhoisEntry):
    """Whois parser for .do domains
    """
    regex = {
        'domain_name':          'Domain Name: *(.+)',
        'whois_server':         'WHOIS Server: *(.+)',
        'registrar':            'Registrar: *(.+)',
        'registrar_email':      'Registrar Customer Service Email: *(.+)',
        'registrar_phone':      'Registrar Phone: *(.+)',
        'registrar_address':    'Registrar Address: *(.+)',
        'registrar_country':    'Registrar Country: *(.+)',
        'status':               'Domain Status: *(.+)',  # list of statuses
        'registrant_id':        'Registrant ID: *(.+)',
        'registrant_name':      'Registrant Name: *(.+)',
        'registrant_organization': 'Registrant Organization: *(.+)',
        'registrant_address':   'Registrant Street: *(.+)',
        'registrant_city':      'Registrant City: *(.+)',
        'registrant_state_province': 'Registrant State/Province: *(.+)',
        'registrant_postal_code': 'Registrant Postal Code: *(.+)',
        'registrant_country': 'Registrant Country: *(.+)',
        'registrant_phone_number': 'Registrant Phone: *(.+)',
        'registrant_email':     'Registrant Email: *(.+)',
        'admin_id':             'Admin ID: *(.+)',
        'admin_name':           'Admin Name: *(.+)',
        'admin_organization':   'Admin Organization: *(.+)',
        'admin_address':        'Admin Street: *(.+)',
        'admin_city':           'Admin City: *(.+)',
        'admin_state_province': 'Admin State/Province: *(.+)',
        'admin_postal_code':    'Admin Postal Code: *(.+)',
        'admin_country':        'Admin Country: *(.+)',
        'admin_phone_number':   'Admin Phone: *(.+)',
        'admin_email':          'Admin Email: *(.+)',
        'billing_id':           'Billing ID: *(.+)',
        'billing_name':         'Billing Name: *(.+)',
        'billing_address':      'Billing Street: *(.+)',
        'billing_city':         'Billing City: *(.+)',
        'billing_state_province': 'Billing State/Province: *(.+)',
        'billing_postal_code':  'Billing Postal Code: *(.+)',
        'billing_country':      'Billing Country: *(.+)',
        'billing_phone_number': 'Billing Phone: *(.+)',
        'billing_email':        'Billing Email: *(.+)',
        'tech_id':              'Tech ID: *(.+)',
        'tech_name':            'Tech Name: *(.+)',
        'tech_organization':    'Tech Organization: *(.+)',
        'tech_address':         'Tech Street: *(.+)',
        'tech_city':            'Tech City: *(.+)',
        'tech_state_province':  'Tech State/Province: *(.+)',
        'tech_postal_code':     'Tech Postal Code: *(.+)',
        'tech_country':         'Tech Country: *(.+)',
        'tech_phone_number':    'Tech Phone: *(.+)',
        'tech_email':           'Tech Email: *(.+)',
        'name_servers':         'Name Server: *(.+)',  # list of name servers
        'creation_date':        'Creation Date: *(.+)',
        'expiration_date':      'Registry Expiry Date: *(.+)',
        'updated_date':         'Updated Date: *(.+)',
        'dnssec':               'DNSSEC: *(.+)'
    }

    def __init__(self, domain, text):
        if text.strip() == 'Extensión de dominio no válido.':
            raise PywhoisError(text)
        else:
            WhoisEntry.__init__(self, domain, text, self.regex)


class WhoisAe(WhoisEntry):
    """Whois parser for .ae domains
    """
    regex = {
        'domain_name':     'Domain Name: *(.+)',
        'status':          'Status: *(.+)',
        'registrant_name': 'Registrant Contact Name: *(.+)',
        'tech_name':       'Tech Contact Name: *(.+)',
    }

    def __init__(self, domain, text):
        if text.strip() == 'No Data Found':
            raise PywhoisError(text)
        else:
            WhoisEntry.__init__(self, domain, text, self.regex)


class WhoisSi(WhoisEntry):
    """Whois parser for .si domains
    """
    regex = {
        'domain_name':     'domain: *(.+)',
        'registrar':       'registrar: *(.+)',
        'name_servers':    'nameserver: *(.+)',
        'registrant_name': 'registrant: *(.+)',
        'creation_date':   'created: *(.+)',
        'expiration_date': 'expire: *(.+)',
    }

    def __init__(self, domain, text):
        if 'No entries found for the selected source(s).' in text:
            raise PywhoisError(text)
        else:
            WhoisEntry.__init__(self, domain, text, self.regex)


class WhoisNo(WhoisEntry):
    """Whois parser for .no domains
    """
    regex = {
        'domain_name':     'Domain Name.*:\s*(.+)',
        'creation_date':   'Additional information:\nCreated:\s*(.+)',
        'updated_date':    'Additional information:\n(?:.*\n)Last updated:\s*(.+)',
    }

    def __init__(self, domain, text):
        if 'No match' in text:
            raise PywhoisError(text)
        else:
            WhoisEntry.__init__(self, domain, text, self.regex)


class WhoisKZ(WhoisEntry):
    """Whois parser for .kz domains
    """
    regex = {
        'domain_name':      'Domain Name............: *(.+)',
        'registar_created': 'Registar Created: *(.+)',
        'curent_registrar': 'Current Registar: *(.+)',
        'creation_date':    'Domain created: *(.+)',
        'lats_modified':    'Last modified : *(.+)',
        'name_servers':     'server.*: *(.+)',  # list of name servers
        'status':           ' (.+?) -',  # list of statuses
        'emails':           EMAIL_REGEX,  # list of email addresses
        'org':              'Organization Name.*: *(.+)'
    }

    def __init__(self, domain, text):
        if text.strip() == 'No entries found':
            raise PywhoisError(text)
        else:
            WhoisEntry.__init__(self, domain, text, self.regex)<|MERGE_RESOLUTION|>--- conflicted
+++ resolved
@@ -902,13 +902,8 @@
     """Whois parser for .br domains
     """
     regex = {
-<<<<<<< HEAD
-        'domain_name':                   'domain: *(.+)\n',
-        'registrant':                    'owner: *([\S ]+)',
-=======
-        'domain':                        'domain: *(.+)\n',
+        'domain_name':                    'domain: *(.+)\n',
         'registrant_name':               'owner: *([\S ]+)',
->>>>>>> 59c78145
         'registrant_id':                 'ownerid: *(.+)',
         'country':                       'country: *(.+)',
         'owner_c':                       'owner-c: *(.+)',
@@ -920,13 +915,8 @@
         'nslastaa':                      'nslastaa: *(.+)',
         'saci':                          'saci: *(.+)',
         'creation_date':                 'created: *(.+)',
-<<<<<<< HEAD
-        'expiration_date':               'expires: *(.+)',
-        'changed':                       'changed: *(.+)',
-=======
         'updated_date':                  'changed: *(.+)',
         'expiration_date':               'expires: *(.+)',
->>>>>>> 59c78145
         'status':                        'status: *(.+)',
         'nic_hdl_br':                    'nic-hdl-br: *(.+)',
         'person':                        'person: *([\S ]+)',
