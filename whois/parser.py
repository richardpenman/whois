# -*- coding: utf-8 -*-

# parser.py - Module for parsing whois response data
# Copyright (c) 2008 Andrey Petrov
#
# This module is part of python-whois and is released under
# the MIT license: http://www.opensource.org/licenses/mit-license.php

from __future__ import absolute_import
from __future__ import unicode_literals
from __future__ import print_function
from __future__ import division
from future import standard_library

import re
from datetime import datetime
import json
from past.builtins import basestring
from builtins import str
from builtins import *

standard_library.install_aliases()

try:
    import dateutil.parser as dp
    from .time_zones import tz_data
    DATEUTIL = True
except ImportError:
    DATEUTIL = False

EMAIL_REGEX = r"[a-z0-9!#$%&'*+/=?^_`{|}~-]+(?:\.[a-z0-9!#$%&'*+/=?^_`{|}~-]+)*@(?:[a-z0-9](?:[a-z0-9-]*[" \
              r"a-z0-9])?\.)+[a-z0-9](?:[a-z0-9-]*[a-z0-9])? "

KNOWN_FORMATS = [
    '%d-%b-%Y',                 # 02-jan-2000
    '%d-%B-%Y',                 # 11-February-2000
    '%d-%m-%Y',                 # 20-10-2000
    '%Y-%m-%d',                 # 2000-01-02
    '%d.%m.%Y',                 # 2.1.2000
    '%Y.%m.%d',                 # 2000.01.02
    '%Y/%m/%d',                 # 2000/01/02
    '%Y/%m/%d %H:%M:%S',        # 2011/06/01 01:05:01
    '%Y/%m/%d %H:%M:%S (%z)',   # 2011/06/01 01:05:01 (+0900)
    '%Y%m%d',                   # 20170209
    '%Y%m%d %H:%M:%S',          # 20110908 14:44:51
    '%d/%m/%Y',                 # 02/01/2013
    '%Y. %m. %d.',              # 2000. 01. 02.
    '%Y.%m.%d %H:%M:%S',        # 2014.03.08 10:28:24
    '%d-%b-%Y %H:%M:%S %Z',     # 24-Jul-2009 13:20:03 UTC
    '%a %b %d %H:%M:%S %Z %Y',  # Tue Jun 21 23:59:59 GMT 2011
    '%a %b %d %Y',              # Tue Dec 12 2000
    '%Y-%m-%dT%H:%M:%S',        # 2007-01-26T19:10:31
    '%Y-%m-%dT%H:%M:%SZ',       # 2007-01-26T19:10:31Z
    '%Y-%m-%dT%H:%M:%SZ[%Z]',   # 2007-01-26T19:10:31Z[UTC]
    '%Y-%m-%dT%H:%M:%S.%fZ',    # 2018-12-01T16:17:30.568Z
    '%Y-%m-%dT%H:%M:%S.%f%z',   # 2011-09-08T14:44:51.622265+03:00
    '%Y-%m-%dT%H:%M:%S%z',      # 2013-12-06T08:17:22-0800
    '%Y-%m-%dT%H:%M:%S%zZ',     # 1970-01-01T02:00:00+02:00Z
    '%Y-%m-%dt%H:%M:%S.%f',     # 2011-09-08t14:44:51.622265
    '%Y-%m-%dt%H:%M:%S',        # 2007-01-26T19:10:31
    '%Y-%m-%dt%H:%M:%SZ',       # 2007-01-26T19:10:31Z
    '%Y-%m-%dt%H:%M:%S.%fz',    # 2007-01-26t19:10:31.00z
    '%Y-%m-%dt%H:%M:%S%z',      # 2011-03-30T19:36:27+0200
    '%Y-%m-%dt%H:%M:%S.%f%z',   # 2011-09-08T14:44:51.622265+03:00
    '%Y-%m-%d %H:%M:%SZ',       # 2000-08-22 18:55:20Z
    '%Y-%m-%d %H:%M:%S',        # 2000-08-22 18:55:20
    '%d %b %Y %H:%M:%S',        # 08 Apr 2013 05:44:00
    '%d/%m/%Y %H:%M:%S',        # 23/04/2015 12:00:07 EEST
    '%d/%m/%Y %H:%M:%S %Z',     # 23/04/2015 12:00:07 EEST
    '%d/%m/%Y %H:%M:%S.%f %Z',  # 23/04/2015 12:00:07.619546 EEST
    '%B %d %Y',                 # August 14 2017
    '%d.%m.%Y %H:%M:%S',        # 08.03.2014 10:28:24
    'before %b-%Y',             # before aug-1996
    '%Y-%m-%d %H:%M:%S (%Z%z)'  # 2017-09-26 11:38:29 (GMT+00:00)
]


class PywhoisError(Exception):
    pass


def datetime_parse(s):
    for known_format in KNOWN_FORMATS:
        try:
            s = datetime.strptime(s, known_format)
            break
        except ValueError:
            pass  # Wrong format, keep trying
    return s


def cast_date(s, dayfirst=False, yearfirst=False):
    """Convert any date string found in WHOIS to a datetime object."""
    if DATEUTIL:
        try:
            return dp.parse(
                s,
                tzinfos=tz_data,
                dayfirst=dayfirst,
                yearfirst=yearfirst
            ).replace(tzinfo=None)
        except Exception:
            return datetime_parse(s)
    else:
        return datetime_parse(s)


class WhoisEntry(dict):
    """Base class for parsing a Whois entries."""
    # regular expressions to extract domain data from whois profile
    # child classes will override this
    _regex = {
        'domain_name':            r'Domain Name: *(.+)',
        'registrar':              r'Registrar: *(.+)',
        'whois_server':           r'Whois Server: *(.+)',
        'referral_url':           r'Referral URL: *(.+)',  # http url of whois_server
        'updated_date':           r'Updated Date: *(.+)',
        'creation_date':          r'Creation Date: *(.+)',
        'expiration_date':        r'Expir\w+ Date: *(.+)',
        'name_servers':           r'Name Server: *(.+)',  # list of name servers
        'status':                 r'Status: *(.+)',  # list of statuses
        'emails':                 EMAIL_REGEX,  # list of email s
        'dnssec':                 r'dnssec: *([\S]+)',
        'name':                   r'Registrant Name: *(.+)',
        'org':                    r'Registrant\s*Organization: *(.+)',
        'address':                r'Registrant Street: *(.+)',
        'city':                   r'Registrant City: *(.+)',
        'state':                  r'Registrant State/Province: *(.+)',
        'registrant_postal_code': r'Registrant Postal Code: *(.+)',
        'country':                r'Registrant Country: *(.+)',
    }
    dayfirst = False
    yearfirst = False

    def __init__(self, domain, text, regex=None):
        if 'This TLD has no whois server, but you can access the whois database at' in text:
            raise PywhoisError(text)
        else:
            self.domain = domain
            self.text = text
            if regex is not None:
                self._regex = regex
            self.parse()

    def parse(self):
        """The first time an attribute is called it will be calculated here.
        The attribute is then set to be accessed directly by subsequent calls.
        """
        for attr, regex in list(self._regex.items()):
            if regex:
                values = []
                for data in re.findall(regex, self.text, re.IGNORECASE | re.M):

                    matches = data if isinstance(data, tuple) else [data]
                    for value in matches:
                        value = self._preprocess(attr, value)
                        if value and value not in values:
                            # avoid duplicates
                            values.append(value)
                if values and attr in ('registrar', 'whois_server', 'referral_url'):
                    values = values[-1]  # ignore junk
                if len(values) == 1:
                    values = values[0]
                elif not values:
                    values = None

                self[attr] = values

    def _preprocess(self, attr, value):
        value = value.strip()
        if value and isinstance(value, basestring) and not value.isdigit() and '_date' in attr:
            # try casting to date format
            value = cast_date(
                value,
                dayfirst=self.dayfirst,
                yearfirst=self.yearfirst)
        return value

    def __setitem__(self, name, value):
        super(WhoisEntry, self).__setitem__(name, value)

    def __getattr__(self, name):
        return self.get(name)

    def __str__(self):
        def handler(e): return str(e)
        return json.dumps(self, indent=2, default=handler)

    def __getstate__(self):
        return self.__dict__

    def __setstate__(self, state):
        self.__dict__ = state

    @staticmethod
    def load(domain, text):
        """Given whois output in ``text``, return an instance of ``WhoisEntry``
        that represents its parsed contents.
        """
        if text.strip() == 'No whois server is known for this kind of object.':
            raise PywhoisError(text)

        if domain.endswith('.com'):
            return WhoisCom(domain, text)
        elif domain.endswith('.net'):
            return WhoisNet(domain, text)
        elif domain.endswith('.org'):
            return WhoisOrg(domain, text)
        elif domain.endswith('.name'):
            return WhoisName(domain, text)
        elif domain.endswith('.me'):
            return WhoisMe(domain, text)
        elif domain.endswith('.ae'):
            return WhoisAe(domain, text)
        elif domain.endswith('.au'):
            return WhoisAU(domain, text)
        elif domain.endswith('.ru'):
            return WhoisRu(domain, text)
        elif domain.endswith('.us'):
            return WhoisUs(domain, text)
        elif domain.endswith('.uk'):
            return WhoisUk(domain, text)
        elif domain.endswith('.fr'):
            return WhoisFr(domain, text)
        elif domain.endswith('.nl'):
            return WhoisNl(domain, text)
        elif domain.endswith('.lt'):
            return WhoisLt(domain, text)
        elif domain.endswith('.fi'):
            return WhoisFi(domain, text)
        elif domain.endswith('.hr'):
            return WhoisHr(domain, text)
        elif domain.endswith('.hn'):
            return WhoisHn(domain, text)
        elif domain.endswith('.hk'):
            return WhoisHk(domain, text)
        elif domain.endswith('.jp'):
            return WhoisJp(domain, text)
        elif domain.endswith('.pl'):
            return WhoisPl(domain, text)
        elif domain.endswith('.br'):
            return WhoisBr(domain, text)
        elif domain.endswith('.eu'):
            return WhoisEu(domain, text)
        elif domain.endswith('.ee'):
            return WhoisEe(domain, text)
        elif domain.endswith('.kr'):
            return WhoisKr(domain, text)
        elif domain.endswith('.pt'):
            return WhoisPt(domain, text)
        elif domain.endswith('.bg'):
            return WhoisBg(domain, text)
        elif domain.endswith('.de'):
            return WhoisDe(domain, text)
        elif domain.endswith('.at'):
            return WhoisAt(domain, text)
        elif domain.endswith('.ca'):
            return WhoisCa(domain, text)
        elif domain.endswith('.be'):
            return WhoisBe(domain, text)
        elif domain.endswith('.рф'):
            return WhoisRf(domain, text)
        elif domain.endswith('.info'):
            return WhoisInfo(domain, text)
        elif domain.endswith('.su'):
            return WhoisSu(domain, text)
        elif domain.endswith('.si'):
            return WhoisSi(domain, text)
        elif domain.endswith('.kg'):
            return WhoisKg(domain, text)
        elif domain.endswith('.io'):
            return WhoisIo(domain, text)
        elif domain.endswith('.biz'):
            return WhoisBiz(domain, text)
        elif domain.endswith('.mobi'):
            return WhoisMobi(domain, text)
        elif domain.endswith('.ch'):
            return WhoisChLi(domain, text)
        elif domain.endswith('.li'):
            return WhoisChLi(domain, text)
        elif domain.endswith('.id'):
            return WhoisID(domain, text)
        elif domain.endswith('.sk'):
            return WhoisSK(domain, text)
        elif domain.endswith('.se'):
            return WhoisSe(domain, text)
        elif domain.endswith('.no'):
            return WhoisNo(domain, text)
        elif domain.endswith('.nu'):
            return WhoisSe(domain, text)
        elif domain.endswith('.is'):
            return WhoisIs(domain, text)
        elif domain.endswith('.dk'):
            return WhoisDk(domain, text)
        elif domain.endswith('.it'):
            return WhoisIt(domain, text)
        elif domain.endswith('.mx'):
            return WhoisMx(domain, text)
        elif domain.endswith('.ai'):
            return WhoisAi(domain, text)
        elif domain.endswith('.il'):
            return WhoisIl(domain, text)
        elif domain.endswith('.in'):
            return WhoisIn(domain, text)
        elif domain.endswith('.cat'):
            return WhoisCat(domain, text)
        elif domain.endswith('.ie'):
            return WhoisIe(domain, text)
        elif domain.endswith('.nz'):
            return WhoisNz(domain, text)
        elif domain.endswith('.space'):
            return WhoisSpace(domain, text)
        elif domain.endswith('.lu'):
            return WhoisLu(domain, text)
        elif domain.endswith('.cz'):
            return WhoisCz(domain, text)
        elif domain.endswith('.online'):
            return WhoisOnline(domain, text)
        elif domain.endswith('.cn'):
            return WhoisCn(domain, text)
        elif domain.endswith('.app'):
            return WhoisApp(domain, text)
        elif domain.endswith('.money'):
            return WhoisMoney(domain, text)
        elif domain.endswith('.cl'):
            return WhoisCl(domain, text)
        elif domain.endswith('.ar'):
            return WhoisAr(domain, text)
        elif domain.endswith('.by'):
            return WhoisBy(domain, text)
        elif domain.endswith('.cr'):
            return WhoisCr(domain, text)
        elif domain.endswith('.do'):
            return WhoisDo(domain, text)
        elif domain.endswith('.jobs'):
            return WhoisJobs(domain, text)
        elif domain.endswith('.lat'):
            return WhoisLat(domain, text)
        elif domain.endswith('.pe'):
            return WhoisPe(domain, text)
        elif domain.endswith('.ro'):
            return WhoisRo(domain, text)
        elif domain.endswith('.sa'):
            return WhoisSa(domain, text)
        elif domain.endswith('.tw'):
            return WhoisTw(domain, text)
        elif domain.endswith('.tr'):
            return WhoisTr(domain, text)
        elif domain.endswith('.ve'):
            return WhoisVe(domain, text)
        elif domain.endswith('.ua'):
            if domain.endswith('.pp.ua'):
                return WhoisPpUa(domain, text)
            return WhoisUA(domain, text)
        elif domain.endswith('.укр') or domain.endswith('.xn--j1amh'):
            return WhoisUkr(domain, text)
        elif domain.endswith('.kz'):
            return WhoisKZ(domain, text)
        elif domain.endswith('.ir'):
            return WhoisIR(domain, text)
        elif domain.endswith('.中国'):
            return WhoisZhongGuo(domain, text)
        elif domain.endswith('.website'):
            return WhoisWebsite(domain, text)
        elif domain.endswith('.sg'):
            return WhoisSG(domain, text)
        elif domain.endswith('.ml'):
            return WhoisML(domain, text)
        elif domain.endswith('.ooo'):
            return WhoisOoo(domain, text)
        elif domain.endswith('.group'):
            return WhoisGroup(domain, text)
        elif domain.endswith('.market'):
            return WhoisMarket(domain, text)
        elif domain.endswith('.za'):
            return WhoisZa(domain, text)
        elif domain.endswith('.bw'):
            return WhoisBw(domain, text)
        elif domain.endswith('.bz'):
            return WhoisBz(domain, text)
        elif domain.endswith('.city'):
            return WhoisCity(domain, text)
        elif domain.endswith('.design'):
            return WhoisDesign(domain, text)
        elif domain.endswith('.studio'):
            return WhoisStudio(domain, text)
        elif domain.endswith('.style'):
            return WhoisStyle(domain, text)
        elif domain.endswith('.рус') or domain.endswith('.xn--p1acf'):
            return WhoisPyc(domain, text)
        elif domain.endswith('.tn'):
            return WhoisTN(domain, text)
        else:
            return WhoisEntry(domain, text)


class WhoisCl(WhoisEntry):
    """Whois parser for .cl domains"""

    regex = {
        'domain_name': r'Domain name: *(.+)',
        'registrant_name': r'Registrant name: *(.+)',
        'registrant_organization': r'Registrant organisation: *(.+)',
        'registrar': r'registrar name: *(.+)',
        'registrar_url': r'Registrar URL: *(.+)',
        'creation_date': r'Creation date: *(.+)',
        'expiration_date': r'Expiration date: *(.+)',
        'name_servers': r'Name server: *(.+)',  # list of name servers
    }

    def __init__(self, domain, text):
        if 'No match for "' in text:
            raise PywhoisError(text)
        else:
            WhoisEntry.__init__(self, domain, text, self.regex)


class WhoisSG(WhoisEntry):
    """Whois parser for .sg domains"""

    regex = {
        'domain_name':      r'Domain name: *(.+)',
        'registrant_name':  r'Registrant:\n\s+Name:(.+)',
        'registrar':        r'Registrar: *(.+)',
        'creation_date':    r'Creation date: *(.+)',
        'expiration_date':  r'Expiration date: *(.+)',
        'dnssec':           r'DNSSEC:\n(.*)',
    }

    def __init__(self, domain, text):

        if 'Domain Not Found' in text:
            raise PywhoisError(text)
        else:
            WhoisEntry.__init__(self, domain, text, self.regex)

        nsmatch = re.compile('Name Servers:(.*?)DNSSEC:', re.DOTALL).search(text)
        if nsmatch:
            self['name_servers'] = [line.strip() for line in nsmatch.groups()[0].strip().splitlines()]

        techmatch = re.compile('Technical Contact:(.*?)Name Servers:', re.DOTALL).search(text)
        if techmatch:
            for line in techmatch.groups()[0].strip().splitlines():
                self['technical_contact_' + line.split(':')[0].strip().lower()] = line.split(':')[1].strip()


class WhoisPe(WhoisEntry):
    """Whois parser for .pe domains"""

    regex = {
        'domain_name':              r'Domain name: *(.+)',
        'status':                   r'Domain Status: *(.+)',
        'whois_server':             r'WHOIS Server: *(.+)',
        'registrant_name':          r'Registrant name: *(.+)',
        'registrar':                r'Sponsoring Registrar: *(.+)',
        'admin':                    r'Admin Name: *(.+)',
        'admin_email':              r'Admin Email: *(.+)',
        'dnssec':                   r'DNSSEC: *(.+)',
        'name_servers':             r'Name server: *(.+)',  # list of name servers
    }

    def __init__(self, domain, text):
        if 'No match for "' in text:
            raise PywhoisError(text)
        else:
            WhoisEntry.__init__(self, domain, text, self.regex)


class WhoisSpace(WhoisEntry):
    """Whois parser for .space domains"""

    def __init__(self, domain, text):
        if 'No match for "' in text:
            raise PywhoisError(text)
        else:
            WhoisEntry.__init__(self, domain, text)


class WhoisCom(WhoisEntry):
    """Whois parser for .com domains"""

    def __init__(self, domain, text):
        if 'No match for "' in text:
            raise PywhoisError(text)
        else:
            WhoisEntry.__init__(self, domain, text)


class WhoisNet(WhoisEntry):
    """Whois parser for .net domains"""

    def __init__(self, domain, text):
        if 'No match for "' in text:
            raise PywhoisError(text)
        else:
            WhoisEntry.__init__(self, domain, text)


class WhoisOrg(WhoisEntry):
    """Whois parser for .org domains"""
    regex = {
        'domain_name':      r'Domain Name: *(.+)',
        'registrar':        r'Registrar: *(.+)',
        'whois_server':     r'Whois Server: *(.+)',  # empty usually
        'referral_url':     r'Referral URL: *(.+)',  # http url of whois_server: empty usually
        'updated_date':     r'Updated Date: *(.+)',
        'creation_date':    r'Creation Date: *(.+)',
        'expiration_date':  r'Registry Expiry Date: *(.+)',
        'name_servers':     r'Name Server: *(.+)',  # list of name servers
        'status':           r'Status: *(.+)',  # list of statuses
        'emails':           EMAIL_REGEX,  # list of email addresses
    }

    def __init__(self, domain, text):
        if text.strip().startswith('NOT FOUND') or text.strip().startswith('Domain not found'):
            raise PywhoisError(text)
        else:
            WhoisEntry.__init__(self, domain, text)


class WhoisRo(WhoisEntry):
    """Whois parser for .ro domains"""
    regex = {
        'domain_name':      r'Domain Name: *(.+)',
        'domain_status':    r'Domain Status: *(.+)',
        'registrar':        r'Registrar: *(.+)',

        'referral_url':     r'Referral URL: *(.+)',  # http url of whois_server: empty usually

        'creation_date':    r'Registered On: *(.+)',
        'expiration_date':  r'Expires On: *(.+)',
        'name_servers':     r'Nameserver: *(.+)',  # list of name servers
        'status':           r'Status: *(.+)',  # list of statuses
        'dnssec':           r'DNSSEC: *(.+)',
    }

    def __init__(self, domain, text):
        if text.strip() == 'NOT FOUND':
            raise PywhoisError(text)
        else:
            WhoisEntry.__init__(self, domain, text, self.regex)


class WhoisRu(WhoisEntry):
    """Whois parser for .ru domains"""
    regex = {
        'domain_name':      r'domain: *(.+)',
        'registrar':        r'registrar: *(.+)',
        'creation_date':    r'created: *(.+)',
        'expiration_date':  r'paid-till: *(.+)',
        'updated_date':     None,
        'name_servers':     r'nserver: *(.+)',  # list of name servers
        'status':           r'state: *(.+)',  # list of statuses
        'emails':           EMAIL_REGEX,  # list of email addresses
        'org':              r'org: *(.+)'
    }

    def __init__(self, domain, text):
        if 'No entries found' in text:
            raise PywhoisError(text)
        else:
            WhoisEntry.__init__(self, domain, text, self.regex)


class WhoisNl(WhoisEntry):
    """Whois parser for .nl domains"""
    regex = {
        'domain_name':           r'Domain Name: *(.+)',
        'expiration_date':       r'Date\sout\sof\squarantine:\s*(.+)',
        'updated_date':          r'Updated\sDate:\s*(.+)',
        'creation_date':         r'Creation\sDate:\s*(.+)',
        'status':                r'Status: *(.+)',  # list of statuses
        'name':                  None,
        'registrar':             r'Registrar:\s*(.*\n)',
        'registrar_address':     r'Registrar:\s*(?:.*\n){1}\s*(.*)',
        'registrar_postal_code': r'Registrar:\s*(?:.*\n){2}\s*(\S*)\s(?:.*)',
        'registrar_city':        r'Registrar:\s*(?:.*\n){2}\s*(?:\S*)\s(.*)',
        'registrar_country':     r'Registrar:\s*(?:.*\n){3}\s*(.*)',
        'dnssec':                r'DNSSEC: *(.+)',
    }

    def __init__(self, domain, text):
        if text.endswith('is free'):
            raise PywhoisError(text)
        else:
            WhoisEntry.__init__(self, domain, text, self.regex)

        match = re.compile(r'Domain nameservers:(.*?)Record maintained by', re.DOTALL).search(text)
        if match:
            duplicate_nameservers_with_ip = [line.strip()
                                             for line in match.groups()[0].strip().splitlines()]
            duplicate_nameservers_without_ip = [nameserver.split(' ')[0]
                                                for nameserver in duplicate_nameservers_with_ip]
            self['name_servers'] = sorted(list(set(duplicate_nameservers_without_ip)))
            
            
class WhoisLt(WhoisEntry):
    """Whois parser for .lt domains"""
    regex = {
        'domain_name':         r'Domain:\s?(.+)',
        'expiration_date':     r'Expires:\s?(.+)',
        'creation_date':       r'Registered:\s?(.+)',
        'status':              r'\nStatus:\s?(.+)',  # list of statuses
        'name':                None,
    }

    def __init__(self, domain, text):
        if text.endswith('available'):
            raise PywhoisError(text)
        else:
            WhoisEntry.__init__(self, domain, text, self.regex)

        match = re.compile(r'Domain nameservers:(.*?)Record maintained by', re.DOTALL).search(text)
        if match:
            duplicate_nameservers_with_ip = [line.strip()
                                             for line in match.groups()[0].strip().splitlines()]
            duplicate_nameservers_without_ip = [nameserver.split(' ')[0]
                                                for nameserver in duplicate_nameservers_with_ip]
            self['name_servers'] = sorted(list(set(duplicate_nameservers_without_ip)))            


class WhoisName(WhoisEntry):
    """Whois parser for .name domains"""
    regex = {
        'domain_name_id':  r'Domain Name ID: *(.+)',
        'domain_name':     r'Domain Name: *(.+)',
        'registrar_id':    r'Sponsoring Registrar ID: *(.+)',
        'registrar':       r'Sponsoring Registrar: *(.+)',
        'registrant_id':   r'Registrant ID: *(.+)',
        'admin_id':        r'Admin ID: *(.+)',
        'technical_id':    r'Tech ID: *(.+)',
        'billing_id':      r'Billing ID: *(.+)',
        'creation_date':   r'Created On: *(.+)',
        'expiration_date': r'Expires On: *(.+)',
        'updated_date':    r'Updated On: *(.+)',
        'name_server_ids': r'Name Server ID: *(.+)',  # list of name server ids
        'name_servers':    r'Name Server: *(.+)',  # list of name servers
        'status':          r'Domain Status: *(.+)',  # list of statuses
    }

    def __init__(self, domain, text):
        if 'No match for ' in text:
            raise PywhoisError(text)
        else:
            WhoisEntry.__init__(self, domain, text, self.regex)


class WhoisUs(WhoisEntry):
    """Whois parser for .us domains"""
    regex = {
        'domain_name':                    r'Domain Name: *(.+)',
        'domain__id':                     r'Domain ID: *(.+)',
        'whois_server':                   r'Registrar WHOIS Server: *(.+)',

        'registrar':                      r'Registrar: *(.+)',
        'registrar_id':                   r'Registrar IANA ID: *(.+)',
        'registrar_url':                  r'Registrar URL: *(.+)',
        'registrar_email':                r'Registrar Abuse Contact Email: *(.+)',
        'registrar_phone':                r'Registrar Abuse Contact Phone: *(.+)',

        'status':                         r'Domain Status: *(.+)',  # list of statuses

        'registrant_id':                  r'Registry Registrant ID: *(.+)',
        'registrant_name':                r'Registrant Name: *(.+)',
        'registrant_organization':        r'Registrant Organization: *(.+)',
        'registrant_street':              r'Registrant Street: *(.+)',
        'registrant_city':                r'Registrant City: *(.+)',
        'registrant_state_province':      r'Registrant State/Province: *(.+)',
        'registrant_postal_code':         r'Registrant Postal Code: *(.+)',
        'registrant_country':             r'Registrant Country: *(.+)',
        'registrant_phone':               r'Registrant Phone: *(.+)',
        'registrant_email':               r'Registrant Email: *(.+)',
        'registrant_fax':                 r'Registrant Fax: *(.+)',
        'registrant_application_purpose': r'Registrant Application Purpose: *(.+)',
        'registrant_nexus_category':      r'Registrant Nexus Category: *(.+)',

        'admin_id':                       r'Registry Admin ID: *(.+)',
        'admin':                          r'Admin Name: *(.+)',
        'admin_organization':             r'Admin Organization: *(.+)',
        'admin_street':                   r'Admin Street: *(.+)',
        'admin_city':                     r'Admin City: *(.+)',
        'admin_state_province':           r'Admin State/Province: *(.+)',
        'admin_postal_code':              r'Admin Postal Code: *(.+)',
        'admin_country':                  r'Admin Country: *(.+)',
        'admin_phone':                    r'Admin Phone: *(.+)',
        'admin_email':                    r'Admin Email: *(.+)',
        'admin_fax':                      r'Admin Fax: *(.+)',
        'admin_application_purpose':      r'Admin Application Purpose: *(.+)',
        'admin_nexus_category':           r'Admin Nexus Category: *(.+)',

        'tech_id':                        r'Registry Tech ID: *(.+)',
        'tech_name':                      r'Tech Name: *(.+)',
        'tech_organization':              r'Tech Organization: *(.+)',
        'tech_street':                    r'Tech Street: *(.+)',
        'tech_city':                      r'Tech City: *(.+)',
        'tech_state_province':            r'Tech State/Province: *(.+)',
        'tech_postal_code':               r'Tech Postal Code: *(.+)',
        'tech_country':                   r'Tech Country: *(.+)',
        'tech_phone':                     r'Tech Phone: *(.+)',
        'tech_email':                     r'Tech Email: *(.+)',
        'tech_fax':                       r'Tech Fax: *(.+)',
        'tech_application_purpose':       r'Tech Application Purpose: *(.+)',
        'tech_nexus_category':            r'Tech Nexus Category: *(.+)',

        'name_servers':                   r'Name Server: *(.+)',  # list of name servers

        'creation_date':                  r'Creation Date: *(.+)',
        'expiration_date':                r'Registry Expiry Date: *(.+)',
        'updated_date':                   r'Updated Date: *(.+)',
    }

    def __init__(self, domain, text):
        if 'Not found:' in text:
            raise PywhoisError(text)
        else:
            WhoisEntry.__init__(self, domain, text, self.regex)


class WhoisPl(WhoisEntry):
    """Whois parser for .pl domains"""
    regex = {
        'domain_name':                    r'DOMAIN NAME: *(.+)\n',
        'name_servers':                   r'nameservers:((?:\s+.+\n+)*)',
        'registrar':                      r'REGISTRAR:\s*(.+)',
        'registrar_url':                  r'URL: *(.+)',        # not available
        'status':                         r'Registration status:\n\s*(.+)',  # not available
        'registrant_name':                r'Registrant:\n\s*(.+)',   # not available
        'creation_date':                  r'(?<! )created: *(.+)\n',
        'expiration_date':                r'renewal date: *(.+)',
        'updated_date':                   r'last modified: *(.+)\n',
    }

    def __init__(self, domain, text):
        if 'No information available about domain name' in text:
            raise PywhoisError(text)
        else:
            WhoisEntry.__init__(self, domain, text, self.regex)


class WhoisGroup(WhoisEntry):
    """Whois parser for .group domains"""
    regex = {
        'domain_name':                    r'Domain Name: *(.+)',
        'domain_id':                      r'Registry Domain ID:(.+)',
        'whois_server':                   r'Registrar WHOIS Server: *(.+)',
        'registrar_url':                  r'Registrar URL: *(.+)',
        'updated_date':                   r'Updated Date: (.+)',
        'creation_date':                  r'Creation Date: (.+)',
        'expiration_date':                r'Expir\w+ Date:\s?(.+)',
        'registrar':                      r'Registrar:(.+)',
        'status':                         r'Domain status: *(.+)',
        'registrant_name':                r'Registrant Name:(.+)',
        'name_servers':                   r'Name Server: *(.+)',
    }

    def __init__(self, domain, text):
        if 'Domain not found' in text:
            raise PywhoisError(text)
        else:
            WhoisEntry.__init__(self, domain, text, self.regex)


class WhoisCa(WhoisEntry):
    """Whois parser for .ca domains"""
    regex = {
        'domain_name':                    r'Domain name: *(.+)',
        'whois_server':                   r'Registrar WHOIS Server: *(.+)',
        'registrar':                      r'Registrar: *(.+)',
        'registrar_url':                  r'Registrar URL: *(.+)',
        'registrant_name':                r'Registrant Name: *(.+)',
        'registrant_number':              r'Registry Registrant ID: *(.+)',
        'admin_name':                     r'Admin Name: *(.+)',
        'status':                         r'Domain status: *(.+)',
        'emails':                         r'Email: *(.+)',
        'updated_date':                   r'Updated Date: *(.+)',
        'creation_date':                  r'Creation Date: *(.+)',
        'expiration_date':                r'Expiry Date: *(.+)',
        'phone':                          r'Phone: *(.+)',
        'fax':                            r'Fax: *(.+)',
        'dnssec':                         r'dnssec: *([\S]+)',
        'name_servers':                   r'Name Server: *(.+)',
    }

    def __init__(self, domain, text):
        if 'Domain status:         available' in text or 'Not found:' in text:
            raise PywhoisError(text)
        else:
            WhoisEntry.__init__(self, domain, text, self.regex)


class WhoisMe(WhoisEntry):
    """Whois parser for .me domains"""
    regex = {
        'domain_id':                   r'Registry Domain ID:(.+)',
        'domain_name':                 r'Domain Name:(.+)',
        'creation_date':               r'Creation Date:(.+)',
        'updated_date':                r'Updated Date:(.+)',
        'expiration_date':             r'Registry Expiry Date: (.+)',
        'registrar':                   r'Registrar:(.+)',
        'status':                      r'Domain Status:(.+)',  # list of statuses
        'registrant_id':               r'Registrant ID:(.+)',
        'registrant_name':             r'Registrant Name:(.+)',
        'registrant_org':              r'Registrant Organization:(.+)',
        'registrant_address':          r'Registrant Address:(.+)',
        'registrant_address2':         r'Registrant Address2:(.+)',
        'registrant_address3':         r'Registrant Address3:(.+)',
        'registrant_city':             r'Registrant City:(.+)',
        'registrant_state_province':   r'Registrant State/Province:(.+)',
        'registrant_country':          r'Registrant Country/Economy:(.+)',
        'registrant_postal_code':      r'Registrant Postal Code:(.+)',
        'registrant_phone':            r'Registrant Phone:(.+)',
        'registrant_phone_ext':        r'Registrant Phone Ext\.:(.+)',
        'registrant_fax':              r'Registrant FAX:(.+)',
        'registrant_fax_ext':          r'Registrant FAX Ext\.:(.+)',
        'registrant_email':            r'Registrant E-mail:(.+)',
        'admin_id':                    r'Admin ID:(.+)',
        'admin_name':                  r'Admin Name:(.+)',
        'admin_org':                   r'Admin Organization:(.+)',
        'admin_address':               r'Admin Address:(.+)',
        'admin_address2':              r'Admin Address2:(.+)',
        'admin_address3':              r'Admin Address3:(.+)',
        'admin_city':                  r'Admin City:(.+)',
        'admin_state_province':        r'Admin State/Province:(.+)',
        'admin_country':               r'Admin Country/Economy:(.+)',
        'admin_postal_code':           r'Admin Postal Code:(.+)',
        'admin_phone':                 r'Admin Phone:(.+)',
        'admin_phone_ext':             r'Admin Phone Ext\.:(.+)',
        'admin_fax':                   r'Admin FAX:(.+)',
        'admin_fax_ext':               r'Admin FAX Ext\.:(.+)',
        'admin_email':                 r'Admin E-mail:(.+)',
        'tech_id':                     r'Tech ID:(.+)',
        'tech_name':                   r'Tech Name:(.+)',
        'tech_org':                    r'Tech Organization:(.+)',
        'tech_address':                r'Tech Address:(.+)',
        'tech_address2':               r'Tech Address2:(.+)',
        'tech_address3':               r'Tech Address3:(.+)',
        'tech_city':                   r'Tech City:(.+)',
        'tech_state_province':         r'Tech State/Province:(.+)',
        'tech_country':                r'Tech Country/Economy:(.+)',
        'tech_postal_code':            r'Tech Postal Code:(.+)',
        'tech_phone':                  r'Tech Phone:(.+)',
        'tech_phone_ext':              r'Tech Phone Ext\.:(.+)',
        'tech_fax':                    r'Tech FAX:(.+)',
        'tech_fax_ext':                r'Tech FAX Ext\.:(.+)',
        'tech_email':                  r'Tech E-mail:(.+)',
        'name_servers':                r'Nameservers:(.+)',  # list of name servers
    }

    def __init__(self, domain, text):
        if 'NOT FOUND' in text:
            raise PywhoisError(text)
        else:
            WhoisEntry.__init__(self, domain, text, self.regex)


class WhoisUk(WhoisEntry):
    """Whois parser for .uk domains"""
    regex = {
        'domain_name':                    r'Domain name:\s*(.+)',

        'registrar':                      r'Registrar:\s*(.+)',
        'registrar_url':                  r'URL:\s*(.+)',

        'status':                         r'Registration status:\s*(.+)',  # list of statuses

        'registrant_name':                r'Registrant:\s*(.+)',
        'registrant_type':                r'Registrant type:\s*(.+)',
        'registrant_street':              r'Registrant\'s address:\s*(?:.*\n){2}\s+(.*)',
        'registrant_city':                r'Registrant\'s address:\s*(?:.*\n){3}\s+(.*)',
        'registrant_country':             r'Registrant\'s address:\s*(?:.*\n){5}\s+(.*)',

        'creation_date':                  r'Registered on:\s*(.+)',
        'expiration_date':                r'Expiry date:\s*(.+)',
        'updated_date':                   r'Last updated:\s*(.+)',

        'name_servers':                   r'Name servers:\s*(.+)',
    }

    def __init__(self, domain, text):
        if 'No match for ' in text:
            raise PywhoisError(text)
        else:
            WhoisEntry.__init__(self, domain, text, self.regex)


class WhoisFr(WhoisEntry):
    """Whois parser for .fr domains"""
    regex = {
        'domain_name':      r'domain: *(.+)',
        'registrar':        r'registrar: *(.+)',
        'creation_date':    r'created: *(.+)',
        'expiration_date':  r'Expir\w+ Date:\s?(.+)',
        'name_servers':     r'nserver: *(.+)',  # list of name servers
        'status':           r'status: *(.+)',  # list of statuses
        'emails':           EMAIL_REGEX,  # list of email addresses
        'updated_date':     r'last-update: *(.+)',
    }

    def __init__(self, domain, text):
        if 'No entries found' in text:
            raise PywhoisError(text)
        else:
            WhoisEntry.__init__(self, domain, text, self.regex)


class WhoisFi(WhoisEntry):
    """Whois parser for .fi domains"""
    regex = {
        'domain_name':                    r'domain\.*: *([\S]+)',
        'name':                           r'Holder\s*name\.*: (.+)',
        'address':                        r'[Holder\w\W]address\.*: (.+)',
        'phone':                          r'Holder[\s\w\W]+phone\.*: (.+)',
        'email':                          r'holder email\.*: *([\S]+)',
        'status':                         r'status\.*: (.+)',  # list of statuses
        'creation_date':                  r'created\.*: *([\S]+)',
        'updated_date':                   r'modified\.*: *([\S]+)',
        'expiration_date':                r'expires\.*: *([\S]+)',
        'name_servers':                   r'nserver\.*: *([\S]+) \[\S+\]',  # list of name servers
        'name_server_statuses':           r'nserver\.*: *([\S]+ \[\S+\])',  # list of name servers and statuses
        'dnssec':                         r'dnssec\.*: *([\S]+)',
        'registrar':                      r'Registrar\s*registrar\.*: (.+)',
        'registrar_site':                 r'Registrar[\s\w\W]+www\.*: (.+)'

    }

    dayfirst = True

    def __init__(self, domain, text):
        if 'Domain not ' in text:
            raise PywhoisError(text)
        else:
            WhoisEntry.__init__(self, domain, text, self.regex)


class WhoisJp(WhoisEntry):
    """Whois parser for .jp domains"""
    regex = {
        'domain_name':      r'.*\[Domain Name\]\s*(.+)',
        'registrant_org':   r'.*\[(?:Organization|Registrant)\](.+)',
        'creation_date':    r'\[(?:Registered Date|Created on)\]\s*(.+)',
        'expiration_date':  r'\[Expires on\]\s*(.+)',
        'name_servers':     r'.*\[Name Server\]\s*(.+)',  # list of name servers
        'updated_date':     r'\[Last Updated?\]\s?(.+)',
        'status':           r'\[(?:State|Status)\]\s*(.+)',  # list of statuses
    }

    def __init__(self, domain, text):
        if 'No match!!' in text:
            raise PywhoisError(text)
        else:
            WhoisEntry.__init__(self, domain, text, self.regex)


class WhoisAU(WhoisEntry):
    """Whois parser for .au domains"""
    regex = {
        'domain_name':                    r'Domain Name: *(.+)\n',
        'updated_date':                   r'Last Modified: *(.+)\n',
        'registrar':                      r'Registrar Name: *(.+)\n',
        'status':                         r'Status: *(.+)',
        'registrant_name':                r'Registrant: *(.+)',
        'registrant_contact_name':        r'Registrant Contact Name: (.+)',
        'name_servers':                   r'Name Server: *(.+)',
        'registrant_id':                  r'Registrant ID: *(.+)',
        'eligibility_type':               r'Eligibility Type: *(.+)',
    }

    def __init__(self, domain, text):
        if text.strip() == 'No Data Found':
            raise PywhoisError(text)
        else:
            WhoisEntry.__init__(self, domain, text, self.regex)


class WhoisEu(WhoisEntry):
    """Whois parser for .eu domains"""
    regex = {
        'domain_name':      r'Domain: *([^\n\r]+)',
        'tech_name':        r'Technical: *Name: *([^\n\r]+)',
        'tech_org':         r'Technical: *Name: *[^\n\r]+\s*Organisation: *([^\n\r]+)',
        'tech_phone':       r'Technical: *Name: *[^\n\r]+\s*Organisation: *[^\n\r]+\s*Language: *[^\n\r]+\s*Phone: *(['
                            r'^\n\r]+)',
        'tech_fax':         r'Technical: *Name: *[^\n\r]+\s*Organisation: *[^\n\r]+\s*Language: *[^\n\r]+\s*Phone: *['
                            r'^\n\r]+\s*Fax: *([^\n\r]+)',
        'tech_email':       r'Technical: *Name: *[^\n\r]+\s*Organisation: *[^\n\r]+\s*Language: *[^\n\r]+\s*Phone: *['
                            r'^\n\r]+\s*Fax: *[^\n\r]+\s*Email: *([^\n\r]+)',
        'registrar':        r'Registrar:\n *Name: *([^\n\r]+)',
        'registrar_url':    r'\n *Website: *([^\n\r]+)',
        'name_servers':     r'Name servers:\n *([\n\S\s]+)',  # list of name servers
    }

    def __init__(self, domain, text):
        if text.strip() == 'Status: AVAILABLE':
            raise PywhoisError(text)
        else:
            WhoisEntry.__init__(self, domain, text, self.regex)


class WhoisEe(WhoisEntry):
    """Whois parser for .ee domains"""
    regex = {
        'domain_name':      r'Domain: *[\n\r]+\s*name: *([^\n\r]+)',
        'status':           r'Domain: *[\n\r]+\s*name: *[^\n\r]+\sstatus: *([^\n\r]+)',
        'creation_date':    r'Domain: *[\n\r]+\s*name: *[^\n\r]+\sstatus: *[^\n\r]+\sregistered: *([^\n\r]+)',
        'updated_date':     r'Domain: *[\n\r]+\s*name: *[^\n\r]+\sstatus: *[^\n\r]+\sregistered: *[^\n\r]+\schanged: '
                            r'*([^\n\r]+)',
        'expiration_date':  r'Domain: *[\n\r]+\s*name: *[^\n\r]+\sstatus: *[^\n\r]+\sregistered: *[^\n\r]+\schanged: '
                            r'*[^\n\r]+\sexpire: *([^\n\r]+)',

        # 'tech_name': r'Technical: *Name: *([^\n\r]+)',
        # 'tech_org': r'Technical: *Name: *[^\n\r]+\s*Organisation: *([^\n\r]+)',
        # 'tech_phone': r'Technical: *Name: *[^\n\r]+\s*
        # Organisation: *[^\n\r]+\s*Language: *[^\n\r]+\s*Phone: *([^\n\r]+)',
        # 'tech_fax': r'Technical: *Name: *[^\n\r]+\s*
        # Organisation: *[^\n\r]+\s*Language: *[^\n\r]+\s*Phone: *[^\n\r]+\s*Fax: *([^\n\r]+)',
        # 'tech_email': r'Technical: *Name: *[^\n\r]+\s*
        # Organisation: *[^\n\r]+\s*Language: *[^\n\r]+\s*Phone: *[^\n\r]+\s*Fax: *[^\n\r]+\s*Email: *([^\n\r]+)',
        'registrar':        r'Registrar: *[\n\r]+\s*name: *([^\n\r]+)',
        'name_servers':     r'nserver: *(.*)',  # list of name servers
    }

    def __init__(self, domain, text):
        if text.strip() == 'Domain not found':
            raise PywhoisError(text)
        else:
            WhoisEntry.__init__(self, domain, text, self.regex)


class WhoisBr(WhoisEntry):
    """Whois parser for .br domains"""
    regex = {
        'domain_name':                   r'domain: *(.+)\n',
        'registrant_name':               r'owner: *([\S ]+)',
        'registrant_id':                 r'ownerid: *(.+)',
        'country':                       r'country: *(.+)',
        'owner_c':                       r'owner-c: *(.+)',
        'admin_c':                       r'admin-c: *(.+)',
        'tech_c':                        r'tech-c: *(.+)',
        'billing_c':                     r'billing-c: *(.+)',
        'name_server':                   r'nserver: *(.+)',
        'nsstat':                        r'nsstat: *(.+)',
        'nslastaa':                      r'nslastaa: *(.+)',
        'saci':                          r'saci: *(.+)',
        'creation_date':                 r'created: *(.+)',
        'updated_date':                  r'changed: *(.+)',
        'expiration_date':               r'expires: *(.+)',
        'status':                        r'status: *(.+)',
        'nic_hdl_br':                    r'nic-hdl-br: *(.+)',
        'person':                        r'person: *([\S ]+)',
        'email':                         r'e-mail: *(.+)',
    }

    def __init__(self, domain, text):

        if 'Not found:' in text:
            raise PywhoisError(text)
        else:
            WhoisEntry.__init__(self, domain, text, self.regex)

    def _preprocess(self, attr, value):
        value = value.strip()
        if value and isinstance(value, basestring) and '_date' in attr:
            # try casting to date format
            value = re.findall(r"[\w\s:.-\\/]+", value)[0].strip()
            value = cast_date(
                value,
                dayfirst=self.dayfirst,
                yearfirst=self.yearfirst)
        return value
        

class WhoisKr(WhoisEntry):
    """Whois parser for .kr domains"""

    regex = {
        'domain_name':            r'Domain Name\s*: *(.+)',
        'registrant_name':        r'Registrant\s*: *(.+)',
        'registrant_address':     r'Registrant Address\s*: *(.+)',
        'registrant_postal_code': r'Registrant Zip Code\s*: *(.+)',
        'admin_name':             r'Administrative Contact\(AC\)\s*: *(.+)',
        'admin_email':            r'AC E-Mail\s*: *(.+)',
        'admin_phone':            r'AC Phone Number\s*: *(.+)',
        'creation_date':          r'Registered Date\s*: *(.+)',
        'updated_date':           r'Last updated Date\s*: *(.+)',
        'expiration_date':        r'Expiration Date\s*: *(.+)',
        'registrar':              r'Authorized Agency\s*: *(.+)',
        'name_servers':           r'Host Name\s*: *(.+)',  # list of name servers
    }

    def __init__(self, domain, text):
        if text.endswith(' no match'):
            raise PywhoisError(text)
        else:
            WhoisEntry.__init__(self, domain, text, self.regex)


class WhoisPt(WhoisEntry):
    """Whois parser for .pt domains"""
    regex = {
        'domain_name':              r'Domain: *(.+)',
        'creation_date':            r'Creation Date: *(.+)',
        'expiration_date':          r'Expiration Date: *(.+)',
        'registrant_name':          r'Owner Name: *(.+)',
        'registrant_street':        r'Owner Address: *(.+)',
        'registrant_city':          r'Owner Locality: *(.+)',
        'registrant_postal_code':   r'Owner ZipCode: *(.+)',
        'registrant_email':         r'Owner Email: *(.+)',
        'admin':                    r'Admin Name: *(.+)',
        'admin_street':             r'Admin Address: *(.+)',
        'admin_city':               r'Admin Locality: *(.+)',
        'admin_postal_code':        r'Admin ZipCode: *(.+)',
        'admin_email':              r'Admin Email: *(.+)',
        'name_servers':             r'Name Server: *(.+) \|',  # list of name servers
        'status':                   r'Domain Status: *(.+)',  # list of statuses
        'emails':                   EMAIL_REGEX,  # list of email addresses
    }
    dayfirst = True

    def __init__(self, domain, text):
        if text.strip() == 'No entries found':
            raise PywhoisError(text)
        else:
            WhoisEntry.__init__(self, domain, text, self.regex)


class WhoisBg(WhoisEntry):
    """Whois parser for .bg domains"""
    regex = {
        'domain_name':      r'DOMAIN NAME: *(.+)\n',
        'status':           r'registration status: s*(.+)',
        'expiration_date':  r'expires at: *(.+)',
    }
    dayfirst = True

    def __init__(self, domain, text):
        if 'does not exist in database!' in text:
            raise PywhoisError(text)
        else:
            WhoisEntry.__init__(self, domain, text, self.regex)


class WhoisDe(WhoisEntry):
    """Whois parser for .de domains"""
    regex = {
        'domain_name':            r'Domain: *(.+)',
        'status':                 r'Status: *(.+)',
        'updated_date':           r'Changed: *(.+)',
        'name':                   r'name: *(.+)',
        'org':                    r'Organisation: *(.+)',
        'address':                r'Address: *(.+)',
        'registrant_postal_code': r'PostalCode: *(.+)',
        'city':                   r'City: *(.+)',
        'country_code':           r'CountryCode: *(.+)',
        'phone':                  r'Phone: *(.+)',
        'fax':                    r'Fax: *(.+)',
        'name_servers':           r'Nserver: *(.+)',  # list of name servers
        'emails':                 EMAIL_REGEX  # list of email addresses

    }

    def __init__(self, domain, text):
        if 'Status: free' in text:
            raise PywhoisError(text)
        else:
            WhoisEntry.__init__(self, domain, text, self.regex)


class WhoisAt(WhoisEntry):
    """Whois parser for .at domains"""
    regex = {
        'domain_name':            r'domain: *(.+)',
        'registrar':              r'registrar: *(.+)',
        'name':                   r'personname: *(.+)',
        'org':                    r'organization: *(.+)',
        'address':                r'street address: *(.+)',
        'registrant_postal_code': r'postal code: *(.+)',
        'city':                   r'city: *(.+)',
        'country':                r'country: *(.+)',
        'phone':                  r'phone: *(.+)',
        'fax':                    r'fax-no: *(.+)',
        'updated_date':           r'changed: *(.+)',
        'email':                  r'e-mail: *(.+)',
    }

    def __init__(self, domain, text):
        if 'Status: free' in text:
            raise PywhoisError(text)
        else:
            WhoisEntry.__init__(self, domain, text, self.regex)


class WhoisBe(WhoisEntry):
    """Whois parser for .be domains"""
    regex = {
        'name':     r'Name: *(.+)',
        'org':      r'Organisation: *(.+)',
        'phone':    r'Phone: *(.+)',
        'fax':      r'Fax: *(.+)',
        'email':    r'Email: *(.+)',
    }

    def __init__(self, domain, text):
        if 'Status: AVAILABLE' in text:
            raise PywhoisError(text)
        else:
            WhoisEntry.__init__(self, domain, text, self.regex)


class WhoisInfo(WhoisEntry):
    """Whois parser for .info domains"""
    regex = {
        'domain_name':            r'Domain Name: *(.+)',
        'registrar':              r'Registrar: *(.+)',
        'whois_server':           r'Whois Server: *(.+)',  # empty usually
        'referral_url':           r'Referral URL: *(.+)',  # http url of whois_server: empty usually
        'updated_date':           r'Updated Date: *(.+)',
        'creation_date':          r'Creation Date: *(.+)',
        'expiration_date':        r'Registry Expiry Date: *(.+)',
        'name_servers':           r'Name Server: *(.+)',  # list of name servers
        'status':                 r'Status: *(.+)',  # list of statuses
        'emails':                 EMAIL_REGEX,  # list of email addresses
        'name':                   r'Registrant Name: *(.+)',
        'org':                    r'Registrant Organization: *(.+)',
        'address':                r'Registrant Street: *(.+)',
        'city':                   r'Registrant City: *(.+)',
        'state':                  r'Registrant State/Province: *(.+)',
        'registrant_postal_code': r'Registrant Postal Code: *(.+)',
        'country':                r'Registrant Country: *(.+)',
    }

    def __init__(self, domain, text):
        if text.strip() == 'NOT FOUND':
            raise PywhoisError(text)
        else:
            WhoisEntry.__init__(self, domain, text, self.regex)


class WhoisRf(WhoisRu):
    """Whois parser for .su domains"""

    def __init__(self, domain, text):
        WhoisRu.__init__(self, domain, text)


class WhoisSu(WhoisRu):
    """Whois parser for .su domains"""

    def __init__(self, domain, text):
        WhoisRu.__init__(self, domain, text)


class WhoisBz(WhoisRu):
    """Whois parser for .bz domains"""
    regex = {
        'domain_name':                      r'Domain Name: *(.+)',
        'domain_id':                        r'Registry Domain ID: *(.+)',
        'whois_server':                     r'Registrar WHOIS Server: *(.+)',
        'registrar':                        r'Registrar: *(.+)',
        'registrar_id':                     r'Registrar IANA ID: *(.+)',
        'registrar_url':                    r'Registrar URL: *(.+)',
        
        'status':                           r'Domain Status: *(.+)',  # list of statuses
        
        'registrant_id':                    r'Registry Registrant ID: *(.+)',
        'registrant_name':                  r'Registrant Name: *(.+)',
        'registrant_organization':          r'Registrant Organization: *(.+)',
        'registrant_street':                r'Registrant Street: *(.+)',
        'registrant_city':                  r'Registrant City: *(.+)',
        'registrant_state_province':        r'Registrant State/Province: *(.+)',
        'registrant_postal_code':           r'Registrant Postal Code: *(.+)',
        'registrant_country':               r'Registrant Country: *(.+)',
        'registrant_phone_number':          r'(?:Registrant Phone|Registrar Abuse Contact Phone): *(.+)',
        'registrant_phone_number_ext':      r'Registrant Phone Ext: *(.+)',
        'registrant_email':                 r'(?:Registrant Email|Registrar Abuse Contact Email): *(.+)',

        'admin_id':                         r'Registry Admin ID: *(.+)',
        'admin_name':                       r'Admin Name: *(.+)',
        'admin_organization':               r'Admin Organization: *(.+)',
        'admin_street':                     r'Admin Street: *(.+)',
        'admin_city':                       r'Admin City: *(.+)',
        'admin_state_province':             r'Admin State/Province: *(.+)',
        'admin_postal_code':                r'Admin Postal Code: *(.+)',
        'admin_country':                    r'Admin Country: *(.+)',
        'admin_country_code':               r'Administrative Contact Country Code: *(.+)',
        'admin_phone_number':               r'Admin Phone: *(.+)',
        'admin_phone_number_ext':           r'Admin Phone Ext: *(.+)',
        'admin_email':                      r'Admin Email: *(.+)',

        'tech_id':                          r'Registry Tech ID: *(.+)',
        'tech_name':                        r'Tech Name: *(.+)',
        'tech_organization':                r'Tech Organization: *(.+)',
        'tech_street':                      r'Tech Street: *(.+)',
        'tech_city':                        r'Tech City: *(.+)',
        'tech_state_province':              r'Tech State/Province: *(.+)',
        'tech_postal_code':                 r'Tech Postal Code: *(.+)',
        'tech_country':                     r'Tech Country: *(.+)',
        'tech_phone_number':                r'Tech Phone: *(.+)',
        'tech_phone_number_ext':            r'Tech Phone Ext: *(.+)',
        'tech_email':                       r'Tech Email: *(.+)',

        'name_servers':                     r'Name Server: *(.+)',  # list of name servers
        'creation_date':                    r'Creation Date: *(.+)',
        'expiration_date':                  r'Registrar Registration Expiration Date: *(.+)',
        'updated_date':                     r'Updated Date: *(.+)',
        'dnssec':                           r'DNSSEC: *(.+)',
    }

    def __init__(self, domain, text):
        if 'No entries found' in text:
            raise PywhoisError(text)
        else:
            WhoisEntry.__init__(self, domain, text, self.regex)


class WhoisCity(WhoisRu):
    """Whois parser for .city domains"""

    def __init__(self, domain, text):
        WhoisRu.__init__(self, domain, text)


class WhoisDesign(WhoisRu):
    """Whois parser for .design domains"""

    def __init__(self, domain, text):
        WhoisRu.__init__(self, domain, text)


class WhoisStudio(WhoisRu):
    """Whois parser for .studio domains"""

    def __init__(self, domain, text):
        WhoisRu.__init__(self, domain, text)


class WhoisStyle(WhoisRu):
    """Whois parser for .style domains"""

    def __init__(self, domain, text):
        WhoisRu.__init__(self, domain, text)


class WhoisPyc(WhoisRu):
    """Whois parser for .рус domains"""

    def __init__(self, domain, text):
        WhoisRu.__init__(self, domain, text)


class WhoisClub(WhoisEntry):
    """Whois parser for .us domains"""
    regex = {
        'domain_name':                    r'Domain Name: *(.+)',
        'domain__id':                     r'Domain ID: *(.+)',
        'registrar':                      r'Sponsoring Registrar: *(.+)',
        'registrar_id':                   r'Sponsoring Registrar IANA ID: *(.+)',
        'registrar_url':                  r'Registrar URL \(registration services\): *(.+)',
        # list of statuses
        'status':                         r'Domain Status: *(.+)',
        'registrant_id':                  r'Registrant ID: *(.+)',
        'registrant_name':                r'Registrant Name: *(.+)',
        'registrant_address1':            r'Registrant Address1: *(.+)',
        'registrant_address2':            r'Registrant Address2: *(.+)',
        'registrant_city':                r'Registrant City: *(.+)',
        'registrant_state_province':      r'Registrant State/Province: *(.+)',
        'registrant_postal_code':         r'Registrant Postal Code: *(.+)',
        'registrant_country':             r'Registrant Country: *(.+)',
        'registrant_country_code':        r'Registrant Country Code: *(.+)',
        'registrant_phone_number':        r'Registrant Phone Number: *(.+)',
        'registrant_email':               r'Registrant Email: *(.+)',
        'registrant_application_purpose': r'Registrant Application Purpose: *(.+)',
        'registrant_nexus_category':      r'Registrant Nexus Category: *(.+)',
        'admin_id':                       r'Administrative Contact ID: *(.+)',
        'admin_name':                     r'Administrative Contact Name: *(.+)',
        'admin_address1':                 r'Administrative Contact Address1: *(.+)',
        'admin_address2':                 r'Administrative Contact Address2: *(.+)',
        'admin_city':                     r'Administrative Contact City: *(.+)',
        'admin_state_province':           r'Administrative Contact State/Province: *(.+)',
        'admin_postal_code':              r'Administrative Contact Postal Code: *(.+)',
        'admin_country':                  r'Administrative Contact Country: *(.+)',
        'admin_country_code':             r'Administrative Contact Country Code: *(.+)',
        'admin_phone_number':             r'Administrative Contact Phone Number: *(.+)',
        'admin_email':                    r'Administrative Contact Email: *(.+)',
        'admin_application_purpose':      r'Administrative Application Purpose: *(.+)',
        'admin_nexus_category':           r'Administrative Nexus Category: *(.+)',
        'billing_id':                     r'Billing Contact ID: *(.+)',
        'billing_name':                   r'Billing Contact Name: *(.+)',
        'billing_address1':               r'Billing Contact Address1: *(.+)',
        'billing_address2':               r'Billing Contact Address2: *(.+)',
        'billing_city':                   r'Billing Contact City: *(.+)',
        'billing_state_province':         r'Billing Contact State/Province: *(.+)',
        'billing_postal_code':            r'Billing Contact Postal Code: *(.+)',
        'billing_country':                r'Billing Contact Country: *(.+)',
        'billing_country_code':           r'Billing Contact Country Code: *(.+)',
        'billing_phone_number':           r'Billing Contact Phone Number: *(.+)',
        'billing_email':                  r'Billing Contact Email: *(.+)',
        'billing_application_purpose':    r'Billing Application Purpose: *(.+)',
        'billing_nexus_category':         r'Billing Nexus Category: *(.+)',
        'tech_id':                        r'Technical Contact ID: *(.+)',
        'tech_name':                      r'Technical Contact Name: *(.+)',
        'tech_address1':                  r'Technical Contact Address1: *(.+)',
        'tech_address2':                  r'Technical Contact Address2: *(.+)',
        'tech_city':                      r'Technical Contact City: *(.+)',
        'tech_state_province':            r'Technical Contact State/Province: *(.+)',
        'tech_postal_code':               r'Technical Contact Postal Code: *(.+)',
        'tech_country':                   r'Technical Contact Country: *(.+)',
        'tech_country_code':              r'Technical Contact Country Code: *(.+)',
        'tech_phone_number':              r'Technical Contact Phone Number: *(.+)',
        'tech_email':                     r'Technical Contact Email: *(.+)',
        'tech_application_purpose':       r'Technical Application Purpose: *(.+)',
        'tech_nexus_category':            r'Technical Nexus Category: *(.+)',
        # list of name servers
        'name_servers':                   r'Name Server: *(.+)',
        'created_by_registrar':           r'Created by Registrar: *(.+)',
        'last_updated_by_registrar':      r'Last Updated by Registrar: *(.+)',
        'creation_date':                  r'Domain Registration Date: *(.+)',
        'expiration_date':                r'Domain Expiration Date: *(.+)',
        'updated_date':                   r'Domain Last Updated Date: *(.+)',
    }

    def __init__(self, domain, text):
        if 'Not found:' in text:
            raise PywhoisError(text)
        else:
            WhoisEntry.__init__(self, domain, text, self.regex)


class WhoisIo(WhoisEntry):
    """Whois parser for .io domains"""
    regex = {
        'domain_name':                    r'Domain Name: *(.+)',
        'domain__id':                     r'Registry Domain ID: *(.+)',
        'registrar':                      r'Registrar: *(.+)',
        'registrar_id':                   r'Registrar IANA ID: *(.+)',
        'registrar_url':                  r'Registrar URL: *(.+)',
        'status':                         r'Domain Status: *(.+)',
        'registrant_name':                r'Registrant Organization: *(.+)',
        'registrant_state_province':      r'Registrant State/Province: *(.+)',
        'registrant_country':             r'Registrant Country: *(.+)',
        'name_servers':                   r'Name Server: *(.+)',
        'creation_date':                  r'Creation Date: *(.+)',
        'expiration_date':                r'Registry Expiry Date: *(.+)',
        'updated_date':                   r'Updated Date: *(.+)',
    }

    def __init__(self, domain, text):
        if 'is available for purchase' in text:
            raise PywhoisError(text)
        else:
            WhoisEntry.__init__(self, domain, text, self.regex)


class WhoisBiz(WhoisEntry):
    """Whois parser for .biz domains"""
    regex = {
        'domain_name':                    r'Domain Name: *(.+)',
        'domain__id':                     r'Domain ID: *(.+)',
        'registrar':                      r'Registrar: *(.+)',
        'registrar_url':                  r'Registrar URL: *(.+)',
        'registrar_id':                   r'Registrar IANA ID: *(.+)',
        'registrar_email':                r'Registrar Abuse Contact Email: *(.+)',
        'registrar_phone':                r'Registrar Abuse Contact Phone: *(.+)',
        'status':                         r'Domain Status: *(.+)',  # list of statuses
        'registrant_id':                  r'Registrant ID: *(.+)',
        'registrant_name':                r'Registrant Name: *(.+)',
        'registrant_address':             r'Registrant Street: *(.+)',
        'registrant_city':                r'Registrant City: *(.+)',
        'registrant_state_province':      r'Registrant State/Province: *(.+)',
        'registrant_postal_code':         r'Registrant Postal Code: *(.+)',
        'registrant_country':             r'Registrant Country: *(.+)',
        'registrant_country_code':        r'Registrant Country Code: *(.+)',
        'registrant_phone_number':        r'Registrant Phone: *(.+)',
        'registrant_email':               r'Registrant Email: *(.+)',
        'admin_id':                       r'Registry Admin ID: *(.+)',
        'admin_name':                     r'Admin Name: *(.+)',
        'admin_organization':             r'Admin Organization: *(.+)',
        'admin_address':                  r'Admin Street: *(.+)',
        'admin_city':                     r'Admin City: *(.+)',
        'admin_state_province':           r'Admin State/Province: *(.+)',
        'admin_postal_code':              r'Admin Postal Code: *(.+)',
        'admin_country':                  r'Admin Country: *(.+)',
        'admin_phone_number':             r'Admin Phone: *(.+)',
        'admin_email':                    r'Admin Email: *(.+)',
        'tech_id':                        r'Registry Tech ID: *(.+)',
        'tech_name':                      r'Tech Name: *(.+)',
        'tech_organization':              r'Tech Organization: *(.+)',
        'tech_address':                   r'Tech Street: *(.+)',
        'tech_city':                      r'Tech City: *(.+)',
        'tech_state_province':            r'Tech State/Province: *(.+)',
        'tech_postal_code':               r'Tech Postal Code: *(.+)',
        'tech_country':                   r'Tech Country: *(.+)',
        'tech_phone_number':              r'Tech Phone: *(.+)',
        'tech_email':                     r'Tech Email: *(.+)',
        'name_servers':                   r'Name Server: *(.+)',  # list of name servers
        'creation_date':                  r'Creation Date: *(.+)',
        'expiration_date':                r'Registrar Registration Expiration Date: *(.+)',
        'updated_date':                   r'Updated Date: *(.+)',
    }

    def __init__(self, domain, text):
        if 'No Data Found' in text:
            raise PywhoisError(text)
        else:
            WhoisEntry.__init__(self, domain, text, self.regex)


class WhoisMobi(WhoisEntry):
    """Whois parser for .mobi domains"""
    regex = {
        'domain_id':                   r'Registry Domain ID:(.+)',
        'domain_name':                 r'Domain Name:(.+)',
        'creation_date':               r'Creation Date:(.+)',
        'updated_date':                r'Updated Date:(.+)',
        'expiration_date':             r'Registry Expiry Date: (.+)',
        'registrar':                   r'Registrar:(.+)',
        'status':                      r'Domain Status:(.+)',  # list of statuses
        'registrant_id':               r'Registrant ID:(.+)',
        'registrant_name':             r'Registrant Name:(.+)',
        'registrant_org':              r'Registrant Organization:(.+)',
        'registrant_address':          r'Registrant Address:(.+)',
        'registrant_address2':         r'Registrant Address2:(.+)',
        'registrant_address3':         r'Registrant Address3:(.+)',
        'registrant_city':             r'Registrant City:(.+)',
        'registrant_state_province':   r'Registrant State/Province:(.+)',
        'registrant_country':          r'Registrant Country/Economy:(.+)',
        'registrant_postal_code':      r'Registrant Postal Code:(.+)',
        'registrant_phone':            r'Registrant Phone:(.+)',
        'registrant_phone_ext':        r'Registrant Phone Ext\.:(.+)',
        'registrant_fax':              r'Registrant FAX:(.+)',
        'registrant_fax_ext':          r'Registrant FAX Ext\.:(.+)',
        'registrant_email':            r'Registrant E-mail:(.+)',
        'admin_id':                    r'Admin ID:(.+)',
        'admin_name':                  r'Admin Name:(.+)',
        'admin_org':                   r'Admin Organization:(.+)',
        'admin_address':               r'Admin Address:(.+)',
        'admin_address2':              r'Admin Address2:(.+)',
        'admin_address3':              r'Admin Address3:(.+)',
        'admin_city':                  r'Admin City:(.+)',
        'admin_state_province':        r'Admin State/Province:(.+)',
        'admin_country':               r'Admin Country/Economy:(.+)',
        'admin_postal_code':           r'Admin Postal Code:(.+)',
        'admin_phone':                 r'Admin Phone:(.+)',
        'admin_phone_ext':             r'Admin Phone Ext\.:(.+)',
        'admin_fax':                   r'Admin FAX:(.+)',
        'admin_fax_ext':               r'Admin FAX Ext\.:(.+)',
        'admin_email':                 r'Admin E-mail:(.+)',
        'tech_id':                     r'Tech ID:(.+)',
        'tech_name':                   r'Tech Name:(.+)',
        'tech_org':                    r'Tech Organization:(.+)',
        'tech_address':                r'Tech Address:(.+)',
        'tech_address2':               r'Tech Address2:(.+)',
        'tech_address3':               r'Tech Address3:(.+)',
        'tech_city':                   r'Tech City:(.+)',
        'tech_state_province':         r'Tech State/Province:(.+)',
        'tech_country':                r'Tech Country/Economy:(.+)',
        'tech_postal_code':            r'Tech Postal Code:(.+)',
        'tech_phone':                  r'Tech Phone:(.+)',
        'tech_phone_ext':              r'Tech Phone Ext\.:(.+)',
        'tech_fax':                    r'Tech FAX:(.+)',
        'tech_fax_ext':                r'Tech FAX Ext\.:(.+)',
        'tech_email':                  r'Tech E-mail:(.+)',
        'name_servers':                r'Name Server: *(.+)',  # list of name servers
    }

    def __init__(self, domain, text):
        if 'NOT FOUND' in text:
            raise PywhoisError(text)
        else:
            WhoisEntry.__init__(self, domain, text, self.regex)


class WhoisKg(WhoisEntry):
    """Whois parser for .kg domains"""
    regex = {
        'domain_name':                    r'Domain\s*([\w]+\.[\w]{2,5})',
        'registrar':                      r'Domain support: \s*(.+)',
        'registrant_name':                r'Name: *(.+)',
        'registrant_address':             r'Address: *(.+)',
        'registrant_phone_number':        r'phone: *(.+)',
        'registrant_email':               r'Email: *(.+)',
        # # list of name servers
        'name_servers':                   r'Name servers in the listed order: *([\d\w\.\s]+)',
        # 'name_servers':                 r'([\w]+\.[\w]+\.[\w]{2,5}\s*\d{1,3}\.\d]{1,3}\.[\d]{1-3}\.[\d]{1-3})',
        'creation_date':                  r'Record created: *(.+)',
        'expiration_date':                r'Record expires on \s*(.+)',
        'updated_date':                   r'Record last updated on\s*(.+)',

    }

    def __init__(self, domain, text):
        if 'Data not found. This domain is available for registration' in text:
            raise PywhoisError(text)
        else:
            WhoisEntry.__init__(self, domain, text, self.regex)


class WhoisChLi(WhoisEntry):
    """Whois Parser for .ch and .li domains"""
    regex = {
        'domain_name':                      r'\nDomain name:\n*(.+)',
        'registrant_name':                  r'Holder of domain name:\s*(?:.*\n){1}\s*(.+)',
        'registrant_address':               r'Holder of domain name:\s*(?:.*\n){2}\s*(.+)',
        'registrar':                        r'Registrar:\n*(.+)',
        'creation_date':                    r'First registration date:\n*(.+)',
        'dnssec':                           r'DNSSEC:*([\S]+)',
        'tech-c':                           r'Technical contact:\n*([\n\s\S]+)\nRegistrar:',
        'name_servers':                     r'Name servers:\n *([\n\S\s]+)'
    }

    def __init__(self, domain, text):
        if 'We do not have an entry in our database matching your query.' in text:
            raise PywhoisError(text)
        else:
            WhoisEntry.__init__(self, domain, text, self.regex)


class WhoisID(WhoisEntry):
    """Whois parser for .id domains"""
    regex = {
        'domain_id':                   r'Domain ID:(.+)',
        'domain_name':                 r'Domain Name:(.+)',
        'creation_date':               r'Created On:(.+)',
        'expiration_date':             r'Expiration Date:(.+)',
        'updated_date':                r'Last Updated On:(.+)',
        'dnssec':                      r'DNSSEC:(.+)',

        'registrar':                   r'Sponsoring Registrar Organization:(.+)',
        'registrar_city':              r'Sponsoring Registrar City:(.+)',
        'registrar_postal_code':       r'Sponsoring Registrar Postal Code:(.+)',
        'registrar_country':           r'Sponsoring Registrar Country:(.+)',
        'registrar_phone':             r'Sponsoring Registrar Phone:(.+)',
        'registrar_email':             r'Sponsoring Registrar Contact Email:(.+)',

        'status':                      r'Status:(.+)',  # list of statuses

        'registrant_id':               r'Registrant ID:(.+)',
        'registrant_name':             r'Registrant Name:(.+)',
        'registrant_org':              r'Registrant Organization:(.+)',
        'registrant_address':          r'Registrant Street1:(.+)',
        'registrant_address2':         r'Registrant Street2:(.+)',
        'registrant_address3':         r'Registrant Street3:(.+)',
        'registrant_city':             r'Registrant City:(.+)',
        'registrant_country':          r'Registrant Country:(.+)',
        'registrant_postal_code':      r'Registrant Postal Code:(.+)',
        'registrant_phone':            r'Registrant Phone:(.+)',
        'registrant_fax':              r'Registrant FAX:(.+)',
        'registrant_email':            r'Registrant Email:(.+)',

        'name_servers':                r'Name Server:(.+)',  # list of name servers
    }

    def __init__(self, domain, text):
        if 'NOT FOUND' in text:
            raise PywhoisError(text)
        else:
            WhoisEntry.__init__(self, domain, text, self.regex)


class WhoisSe(WhoisEntry):
    """Whois parser for .se domains"""
    regex = {
        'domain_name':                    r'domain\.*: *(.+)',
        'registrant_name':                r'holder\.*: *(.+)',
        'creation_date':                  r'created\.*: *(.+)',
        'updated_date':                   r'modified\.*: *(.+)',
        'expiration_date':                r'expires\.*: *(.+)',
        'transfer_date':                  r'transferred\.*: *(.+)',
        'name_servers':                   r'nserver\.*: *(.+)',  # list of name servers
        'dnssec':                         r'dnssec\.*: *(.+)',
        'status':                         r'status\.*: *(.+)',  # list of statuses
        'registrar':                      r'registrar: *(.+)',
    }

    def __init__(self, domain, text):
        if 'not found.' in text:
            raise PywhoisError(text)
        else:
            WhoisEntry.__init__(self, domain, text, self.regex)


class WhoisJobs(WhoisEntry):
    """Whois parser for .jobs domains"""
    regex = {
        'domain_name':                    r'Domain Name: *(.+)',
        'domain_id':                      r'Registry Domain ID: *(.+)',
        'status':                         r'Domain Status: *(.+)',
        'whois_server':                   r'Registrar WHOIS Server: *(.+)',

        'registrar_url':                  r'Registrar URL: *(.+)',
        'registrar_name':                 r'Registrar: *(.+)',
        'registrar_email':                r'Registrar Abuse Contact Email: *(.+)',
        'registrar_phone':                r'Registrar Abuse Contact Phone: *(.+)',

        'registrant_name':                r'Registrant Name: (.+)',
        'registrant_id':                  r'Registry Registrant ID: (.+)',
        'registrant_organization':        r'Registrant Organization: (.+)',
        'registrant_city':                r'Registrant City: (.*)',
        'registrant_street':              r'Registrant Street: (.*)',
        'registrant_state_province':      r'Registrant State/Province: (.*)',
        'registrant_postal_code':         r'Registrant Postal Code: (.*)',
        'registrant_country':             r'Registrant Country: (.+)',
        'registrant_phone':               r'Registrant Phone: (.+)',
        'registrant_fax':                 r'Registrant Fax: (.+)',
        'registrant_email':               r'Registrant Email: (.+)',


        'admin_name':                     r'Admin Name: (.+)',
        'admin_id':                       r'Registry Admin ID: (.+)',
        'admin_organization':             r'Admin Organization: (.+)',
        'admin_city':                     r'Admin City: (.*)',
        'admin_street':                   r'Admin Street: (.*)',
        'admin_state_province':           r'Admin State/Province: (.*)',
        'admin_postal_code':              r'Admin Postal Code: (.*)',
        'admin_country':                  r'Admin Country: (.+)',
        'admin_phone':                    r'Admin Phone: (.+)',
        'admin_fax':                      r'Admin Fax: (.+)',
        'admin_email':                    r'Admin Email: (.+)',

        'billing_name':                   r'Billing Name: (.+)',
        'billing_id':                     r'Registry Billing ID: (.+)',
        'billing_organization':           r'Billing Organization: (.+)',
        'billing_city':                   r'Billing City: (.*)',
        'billing_street':                 r'Billing Street: (.*)',
        'billing_state_province':         r'Billing State/Province: (.*)',
        'billing_postal_code':            r'Billing Postal Code: (.*)',
        'billing_country':                r'Billing Country: (.+)',
        'billing_phone':                  r'Billing Phone: (.+)',
        'billing_fax':                    r'Billing Fax: (.+)',
        'billing_email':                  r'Billing Email: (.+)',

        'tech_name':                      r'Tech Name: (.+)',
        'tech_id':                        r'Registry Tech ID: (.+)',
        'tech_organization':              r'Tech Organization: (.+)',
        'tech_city':                      r'Tech City: (.*)',
        'tech_street':                    r'Tech Street: (.*)',
        'tech_state_province':            r'Tech State/Province: (.*)',
        'tech_postal_code':               r'Tech Postal Code: (.*)',
        'tech_country':                   r'Tech Country: (.+)',
        'tech_phone':                     r'Tech Phone: (.+)',
        'tech_fax':                       r'Tech Fax: (.+)',
        'tech_email':                     r'Tech Email: (.+)',

        'updated_date':                   r'Updated Date: *(.+)',
        'creation_date':                  r'Creation Date: *(.+)',
        'expiration_date':                r'Registry Expiry Date: *(.+)',
        'name_servers':                   r'Name Server: *(.+)'

    }

    def __init__(self, domain, text):
        if 'not found.' in text:
            raise PywhoisError(text)
        else:
            WhoisEntry.__init__(self, domain, text, self.regex)


class WhoisIt(WhoisEntry):
    """Whois parser for .it domains"""
    regex = {
        'domain_name':                    r'Domain: *(.+)',
        'creation_date':                  r'(?<! )Created: *(.+)',
        'updated_date':                   r'(?<! )Last Update: *(.+)',
        'expiration_date':                r'(?<! )Expire Date: *(.+)',
        'status':                         r'Status: *(.+)',  # list of statuses
        'name_servers':                   r'Nameservers[\s]((?:.+\n)*)',  # servers in one string sep by \n

        'registrant_organization':        r'(?<=Registrant)[\s\S]*?Organization:(.*)',
        'registrant_address':             r'(?<=Registrant)[\s\S]*?Address:(.*)',

        'admin_address':                  r'(?<=Admin Contact)[\s\S]*?Address:(.*)',
        'admin_organization':             r'(?<=Admin Contact)[\s\S]*?Organization:(.*)',
        'admin_name':                     r'(?<=Admin Contact)[\s\S]*?Name:(.*)',

        'tech_address':                   r'(?<=Technical Contacts)[\s\S]*?Address:(.*)',
        'tech_organization':              r'(?<=Technical Contacts)[\s\S]*?Organization:(.*)',
        'tech_name':                      r'(?<=Technical Contacts)[\s\S]*?Name:(.*)',

        'registrar_address':              r'(?<=Registrar)[\s\S]*?Address:(.*)',
        'registrar':                      r'(?<=Registrar)[\s\S]*?Organization:(.*)',
        'registrar_name':                 r'(?<=Registrar)[\s\S]*?Name:(.*)',
    }

    def __init__(self, domain, text):
        if 'not found.' in text:
            raise PywhoisError(text)
        else:
            WhoisEntry.__init__(self, domain, text, self.regex)


class WhoisSa(WhoisEntry):
    """Whois parser for .sa domains"""
    regex = {
        'domain_name':                    r'Domain Name: *(.+)',
        'creation_date':                  r'Created on: *(.+)',
        'updated_date':                   r'Last Updated on: *(.+)',
        'name_servers':                   r'Name Servers:[\s]((?:.+\n)*)',  # servers in one string sep by \n

        'registrant_name':                r'Registrant:\s*(.+)',
        'registrant_address':             r'(?<=Registrant)[\s\S]*?Address:((?:.+\n)*)',

        'admin_address':                  r'(?<=Administrative Contact)[\s\S]*?Address:((?:.+\n)*)',
        'admin':                          r'Administrative Contact:\s*(.*)',

        'tech_address':                   r'(?<=Technical Contact)[\s\S]*?Address:((?:.+\n)*)',
        'tech':                           r'Technical Contact:\s*(.*)',
    }

    def __init__(self, domain, text):
        if 'not found.' in text:
            raise PywhoisError(text)
        else:
            WhoisEntry.__init__(self, domain, text, self.regex)


class WhoisSK(WhoisEntry):
    """Whois parser for .sk domains"""
    regex = {
        'domain_name':                    r'Domain: *(.+)',
        'creation_date':                  r'(?<=Domain:)[\s\w\W]*?Created: *(.+)',
        'updated_date':                   r'(?<=Domain:)[\s\w\W]*?Updated: *(.+)',
        'expiration_date':                r'Valid Until: *(.+)',
        'name_servers':                   r'Nameserver: *(.+)',

        'registrar':                      r'(?<=Registrar)[\s\S]*?Organization:(.*)',
        'registrar_organization_id':      r'(?<=Registrar)[\s\S]*?Organization ID:(.*)',
        'registrar_name':                 r'(?<=Registrar)[\s\S]*?Name:(.*)',
        'registrar_phone':                r'(?<=Registrar)[\s\S]*?Phone:(.*)',
        'registrar_email':                r'(?<=Registrar)[\s\S]*?Email:(.*)',
        'registrar_street':               r'(?<=Registrar)[\s\S]*?Street:(.*)',
        'registrar_city':                 r'(?<=Registrar)[\s\S]*?City:(.*)',
        'registrar_postal_code':          r'(?<=Registrar)[\s\S]*?Postal Code:(.*)',
        'registrar_country_code':         r'(?<=Registrar)[\s\S]*?Country Code:(.*)',
        'registrar_created':              r'(?<=Registrant)[\s\S]*?Created:(.*)',
        'registrar_updated':              r'(?<=Registrant)[\s\S]*?Updated:(.*)',

        'admin':                          r'Contact:\s*(.*)',
        'admin_organization':             r'(?<=Contact)[\s\S]*Organization:(.*)',
        'admin_email':                    r'(?<=Contact)[\s\S]*Email:(.*)',
        'admin_street':                   r'(?<=Contact)[\s\S]*Street:(.*)',
        'admin_city':                     r'(?<=Contact)[\s\S]*City:(.*)',
        'admin_postal_code':              r'(?<=Contact)[\s\S]*Postal Code:(.*)',
        'admin_country_code':             r'(?<=Contact)[\s\S]*Country Code:(.*)',

    }

    def __init__(self, domain, text):
        if 'not found.' in text:
            raise PywhoisError(text)
        else:
            WhoisEntry.__init__(self, domain, text, self.regex)


class WhoisMx(WhoisEntry):
    """Whois parser for .mx domains"""
    regex = {
        'domain_name':                    r'Domain Name: *(.+)',
        'creation_date':                  r'Created On: *(.+)',
        'updated_date':                   r'Last Updated On: *(.+)',
        'expiration_date':                r'Expiration Date: *(.+)',
        'url':                            r'URL: *(.+)',

        'name_servers':                   r'DNS: (.*)',  # servers in one string sep by \n

        'registrar':                      r'Registrar:\s*(.+)',

        'registrant_name':                r'(?<=Registrant)[\s\S]*?Name:(.*)',
        'registrant_city':                r'(?<=Registrant)[\s\S]*?City:(.*)',
        'registrant_state':               r'(?<=Registrant)[\s\S]*?State:(.*)',
        'registrant_country':             r'(?<=Registrant)[\s\S]*?Country:(.*)',

        'admin':                          r'(?<=Administrative Contact)[\s\S]*?Name:(.*)',
        'admin_city':                     r'(?<=Administrative Contact)[\s\S]*?City:(.*)',
        'admin_country':                  r'(?<=Administrative Contact)[\s\S]*?Country:(.*)',
        'admin_state':                    r'(?<=Administrative Contact)[\s\S]*?State:(.*)',

        'tech_name':                      r'(?<=Technical Contact)[\s\S]*?Name:(.*)',
        'tech_city':                      r'(?<=Technical Contact)[\s\S]*?City:(.*)',
        'tech_state':                     r'(?<=Technical Contact)[\s\S]*?State:(.*)',
        'tech_country':                   r'(?<=Technical Contact)[\s\S]*?Country:(.*)',

        'billing_name':                   r'(?<=Billing Contact)[\s\S]*?Name:(.*)',
        'billing_city':                   r'(?<=Billing Contact)[\s\S]*?City:(.*)',
        'billing_state':                  r'(?<=Billing Contact)[\s\S]*?State:(.*)',
        'billing_country':                r'(?<=Billing Contact)[\s\S]*?Country:(.*)',
    }

    def __init__(self, domain, text):
        if 'not found.' in text:
            raise PywhoisError(text)
        else:
            WhoisEntry.__init__(self, domain, text, self.regex)


class WhoisTw(WhoisEntry):
    """Whois parser for .tw domains"""
    regex = {
        'domain_name':                    r'Domain Name: *(.+)',
        'creation_date':                  r'Record created on (.+) ',
        'expiration_date':                r'Record expires on (.+) ',

        # servers in one string sep by \n
        'name_servers':                   r'Domain servers in listed order:((?:\s.+)*)',

        'registrar':                      r'Registration Service Provider: *(.+)',
        'registrar_url':                  r'Registration Service URL: *(.+)',

        'registrant_name':                r'(?<=Registrant:)\s+(.*)',
        'registrant_organization':        r'(?<=Registrant:)\s*(.*)',
        'registrant_city':                r'(?<=Registrant:)\s*(?:.*\n){5}\s+(.*),',
        'registrant_street':              r'(?<=Registrant:)\s*(?:.*\n){4}\s+(.*)',
        'registrant_state_province':      r'(?<=Registrant:)\s*(?:.*\n){5}.*, (.*)',
        'registrant_country':             r'(?<=Registrant:)\s*(?:.*\n){6}\s+(.*)',
        'registrant_phone':               r'(?<=Registrant:)\s*(?:.*\n){2}\s+(\+*\d.*)',
        'registrant_fax':                 r'(?<=Registrant:)\s*(?:.*\n){3}\s+(\+*\d.*)',
        'registrant_email':               r'(?<=Registrant:)\s*(?:.*\n){1}.*  (.*)',

        'admin':                          r'(?<=Administrative Contact:\n)\s+(.*)  ',
        'admin_email':                    r'(?<=Administrative Contact:)\s*.*  (.*)',
        'admin_phone':                    r'(?<=Administrative Contact:\n)\s*(?:.*\n){1}\s+(\+*\d.*)',
        'admin_fax':                      r'(?<=Administrative Contact:\n)\s*(?:.*\n){2}\s+(\+*\d.*)',

        'tech':                           r'(?<=Technical Contact:\n)\s+(.*)  ',
        'tech_email':                     r'(?<=Technical Contact:)\s*.*  (.*)',
        'tech_phone':                     r'(?<=Technical Contact:\n)\s*(?:.*\n){1}\s+(\+*\d.*)',
        'tech_fax':                       r'(?<=Technical Contact:\n)\s*(?:.*\n){2}\s+(\+*\d.*)',
    }

    def __init__(self, domain, text):
        if 'not found.' in text:
            raise PywhoisError(text)
        else:
            WhoisEntry.__init__(self, domain, text, self.regex)


class WhoisTr(WhoisEntry):
    """Whois parser for .tr domains"""
    regex = {
        'domain_name':                    r'[**] Domain Name: *(.+)',

        'creation_date':                  r'Created on.*: *(.+)',
        'expiration_date':                r'Expires on.*: *(.+)',
        'frozen_status':                  r'Frozen Status: *(.+)',
        'status':                         r'Transfer Status: *(.+)',

        'name_servers':                   r'[**] Domain servers:((?:\s.+)*)',  # servers in one string sep by \n

        'registrant_name':                r'(?<=[**] Registrant:)[\s\S]((?:\s.+)*)',

        'admin':                          r'(?<=[**] Administrative Contact:)[\s\S]*?NIC Handle\s+: (.*)',
        'admin_organization':             r'(?<=[**] Administrative Contact:)[\s\S]*?Organization Name\s+: (.*)',
        'admin_address':                  r'(?<=[**] Administrative Contact)[\s\S]*?Address\s+: (.*)',
        'admin_phone':                    r'(?<=[**] Administrative Contact)[\s\S]*?Phone\s+: (.*)',
        'admin_fax':                      r'(?<=[**] Administrative Contact)[\s\S]*?Fax\s+: (.*)',

        'tech':                           r'(?<=[**] Technical Contact:)[\s\S]*?NIC Handle\s+: (.*)',
        'tech_organization':              r'(?<=[**] Technical Contact:)[\s\S]*?Organization Name\s+: (.*)',
        'tech_address':                   r'(?<=[**] Technical Contact)[\s\S]*?Address\s+: (.*)',
        'tech_phone':                     r'(?<=[**] Technical Contact)[\s\S]*?Phone\s+: (.*)',
        'tech_fax':                       r'(?<=[**] Technical Contact)[\s\S]*?Fax\s+: (.*)',

        'billing':                        r'(?<=[**] Billing Contact:)[\s\S]*?NIC Handle\s+: (.*)',
        'billing_organization':           r'(?<=[**] Billing Contact:)[\s\S]*?Organization Name\s+: (.*)',
        'billing_address':                r'(?<=[**] Billing Contact)[\s\S]*?Address\s+: (.*)',
        'billing_phone':                  r'(?<=[**] Billing Contact)[\s\S]*?Phone\s+: (.*)',
        'billing_fax':                    r'(?<=[**] Billing Contact)[\s\S]*?Fax\s+: (.*)',
    }

    def __init__(self, domain, text):
        if 'not found.' in text:
            raise PywhoisError(text)
        else:
            WhoisEntry.__init__(self, domain, text, self.regex)


class WhoisIs(WhoisEntry):
    """Whois parser for .se domains"""
    regex = {
        'domain_name':      r'domain\.*: *(.+)',
        'registrant_name':  r'registrant: *(.+)',
        'name':             r'person\.*: *(.+)',
        'address':          r'address\.*: *(.+)',
        'creation_date':    r'created\.*: *(.+)',
        'expiration_date':  r'expires\.*: *(.+)',
        'email':            r'e-mail: *(.+)',
        'name_servers':     r'nserver\.*: *(.+)',  # list of name servers
        'dnssec':           r'dnssec\.*: *(.+)',
    }

    def __init__(self, domain, text):
        if 'No entries found' in text:
            raise PywhoisError(text)
        else:
            WhoisEntry.__init__(self, domain, text, self.regex)


class WhoisDk(WhoisEntry):
    """Whois parser for .dk domains"""
    regex = {
        'domain_name':            r'Domain: *(.+)',
        'creation_date':          r'Registered: *(.+)',
        'expiration_date':        r'Expires: *(.+)',
        'dnssec':                 r'Dnssec: *(.+)',
        'status':                 r'Status: *(.+)',
        'registrant_handle':      r'Registrant\s*(?:.*\n){1}\s*Handle: *(.+)',
        'registrant_name':        r'Registrant\s*(?:.*\n){2}\s*Name: *(.+)',
        'registrant_address':     r'Registrant\s*(?:.*\n){3}\s*Address: *(.+)',
        'registrant_postal_code': r'Registrant\s*(?:.*\n){4}\s*Postalcode: *(.+)',
        'registrant_city':        r'Registrant\s*(?:.*\n){5}\s*City: *(.+)',
        'registrant_country':     r'Registrant\s*(?:.*\n){6}\s*Country: *(.+)',
        'name_servers':           r'Nameservers\n *([\n\S\s]+)'
    }

    def __init__(self, domain, text):
        if 'No match for ' in text:
            raise PywhoisError(text)
        else:
            WhoisEntry.__init__(self, domain, text, self.regex)

    def _preprocess(self, attr, value):
        if attr == 'name_servers':
            return [
                line.split(":")[-1].strip()
                for line in value.split("\n")
                if line.startswith("Hostname")
            ]
        return super(WhoisDk, self)._preprocess(attr, value)


class WhoisAi(WhoisEntry):
    """Whois parser for .ai domains"""
    regex = {
        'domain_name':                      r'Domain Name\.*: *(.+)',
        'domain_id':                        r'Registry Domain ID\.*: *(.+)',
        'creation_date':                    r'Creation Date: (.+)',
        'registrar':                        r'Registrar: (.+)',
        'registrar_phone':                  r'Registrar Abuse Contact Phone:(.+)',
        'registrar_email':                  r'Registrar Abuse Contact Email:(.+)',
        'registrant_name':                  r'RegistrantName: *(.+)',
        'registrant_org':                   r'RegistrantOrganization: (.+)',
        'registrant_address':               r'RegistrantStreet: *(.+)',
        'registrant_city':                  r'RegistrantCity: *(.+)',
        'registrant_state':                 r'RegistrantState.*: *(.+)',
        'registrant_postal_code':           r'RegistrantPostal Code\.*: *(\d+)',
        'registrant_country':               r'RegistrantCountry\.*: *(.+)',
        'registrant_phone':                 r'RegistrantPhone\.*: *(.+)',
        'registrant_email':                 r'RegistrantEmail\.*: *(.+)',
        'admin_name':                       r'AdminName: *(.+)',
        'admin_org':                        r'AdminOrganization: (.+)',
        'admin_address':                    r'AdminStreet: *(.+)',
        'admin_city':                       r'AdminCity: *(.+)',
        'admin_state':                      r'AdminState.*: *(.+)',
        'admin_postal_code':                r'AdminPostal Code\.*: *(\d+)',
        'admin_country':                    r'AdminCountry\.*: *(.+)',
        'admin_phone':                      r'AdminPhone\.*: *(.+)',
        'admin_email':                      r'AdminEmail\.*: *(.+)',
        'tech_name':                        r'TechName: *(.+)',
        'tech_org':                         r'TechOrganization: (.+)',
        'tech_address':                     r'TechStreet: *(.+)',
        'tech_city':                        r'TechCity: *(.+)',
        'tech_state':                       r'TechState.*: *(.+)',
        'tech_postal_code':                 r'TechPostal Code\.*: *(\d+)',
        'tech_country':                     r'TechCountry\.*: *(.+)',
        'tech_phone':                       r'TechPhone\.*: *(.+)',
        'tech_email':                       r'TechEmail\.*: *(.+)',
        'billing_name':                     r'BillingName: *(.+)',
        'billing_org':                      r'BillingOrganization: (.+)',
        'billing_address':                  r'BillingStreet: *(.+)',
        'billing_city':                     r'BillingCity: *(.+)',
        'billing_state':                    r'BillingState.*: *(.+)',
        'billing_postal_code':              r'BillingPostal Code\.*: *(\d+)',
        'billing_country':                  r'BillingCountry\.*: *(.+)',
        'billing_phone':                    r'BillingPhone\.*: *(.+)',
        'billing_email':                    r'BillingEmail\.*: *(.+)',
        'name_servers':                     r'Name Server\.*: *(.+)',
    }

    def __init__(self, domain, text):
        if 'not registered' in text:
            raise PywhoisError(text)
        else:
            WhoisEntry.__init__(self, domain, text, self.regex)


class WhoisIl(WhoisEntry):
    """Whois parser for .il domains"""
    regex = {
        'domain_name':        r'domain: *(.+)',
        'expiration_date':    r'validity: *(.+)',
        'registrant_name':    r'person: *(.+)',
        'registrant_address': r'address *(.+)',
        'dnssec':             r'DNSSEC: *(.+)',
        'status':             r'status: *(.+)',
        'name_servers':       r'nserver: *(.+)',
        'emails':             r'e-mail: *(.+)',
        'phone':              r'phone: *(.+)',
        'registrar':          r'registrar name: *(.+)',
        'referral_url':       r'registrar info: *(.+)',
    }
    dayfirst = True

    def __init__(self, domain, text):
        if 'No data was found' in text:
            raise PywhoisError(text)
        else:
            WhoisEntry.__init__(self, domain, text, self.regex)

    def _preprocess(self, attr, value):
        if attr == 'emails':
            value = value.replace(' AT ', '@')
        return super(WhoisIl, self)._preprocess(attr, value)


class WhoisIn(WhoisEntry):
    """Whois parser for .in domains"""
    regex = {
        'domain_name':      r'Domain Name: *(.+)',
        'registrar':        r'Registrar: *(.+)',
        'registrar_url':    r'Registrar URL: *(.+)',
        'registrar_iana':   r'Registrar IANA ID: *(\d+)',
        'updated_date':     r'Updated Date: *(.+)|Last Updated On: *(.+)',
        'creation_date':    r'Creation Date: *(.+)|Created On: *(.+)',
        'expiration_date':  r'Expiration Date: *(.+)|Registry Expiry Date: *(.+)',
        'name_servers':     r'Name Server: *(.+)',
        'organization':     r'Registrant Organization: *(.+)',
        'state':            r'Registrant State/Province: *(.+)',
        'status':           r'Status: *(.+)',
        'emails':           EMAIL_REGEX,
        'country':          r'Registrant Country: *(.+)',
        'dnssec':           r'DNSSEC: *([\S]+)',
    }

    def __init__(self, domain, text):
        if 'NOT FOUND' in text:
            raise PywhoisError(text)
        else:
            WhoisEntry.__init__(self, domain, text, self.regex)


class WhoisCat(WhoisEntry):
    """Whois parser for .cat domains"""
    regex = {
        'domain_name':      r'Domain Name: *(.+)',
        'registrar':        r'Registrar: *(.+)',
        'updated_date':     r'Updated Date: *(.+)',
        'creation_date':    r'Creation Date: *(.+)',
        'expiration_date':  r'Registry Expiry Date: *(.+)',
        'name_servers':     r'Name Server: *(.+)',
        'status':           r'Domain status: *(.+)',
        'emails':           EMAIL_REGEX,
    }

    def __init__(self, domain, text):
        if 'no matching objects' in text:
            raise PywhoisError(text)
        else:
            # Merge base class regex with specifics
            self._regex.copy().update(self.regex)
            self.regex = self._regex
            WhoisEntry.__init__(self, domain, text, self.regex)


class WhoisIe(WhoisEntry):
    """Whois parser for .ie domains"""
    regex = {
        'domain_name':       r'Domain Name: *(.+)',
        'creation_date':     r'Creation Date: *(.+)',
        'expiration_date':   r'Registry Expiry Date: *(.+)',
        'name_servers':      r'Name Server: *(.+)',
        'status':            r'Domain status: *(.+)',
        'admin_id':          r'Registry Admin ID: *(.+)',
        'tech_id':           r'Registry Tech ID: *(.+)',
        'registrar':         r'Registrar: *(.+)',
        'registrar_contact': r'Registrar Abuse Contact Email: *(.+)'
    }

    def __init__(self, domain, text):
        if 'no matching objects' in text:
            raise PywhoisError(text)
        else:
            WhoisEntry.__init__(self, domain, text, self.regex)


class WhoisNz(WhoisEntry):
    """Whois parser for .nz domains"""
    regex = {
        'domain_name':            r'domain_name:\s*([^\n\r]+)',
        'registrar':              r'registrar_name:\s*([^\n\r]+)',
        'updated_date':           r'domain_datelastmodified:\s*([^\n\r]+)',
        'creation_date':          r'domain_dateregistered:\s*([^\n\r]+)',
        'expiration_date':        r'domain_datebilleduntil:\s*([^\n\r]+)',
        'name_servers':           r'ns_name_\d*:\s*([^\n\r]+)',  # list of name servers
        'status':                 r'status:\s*([^\n\r]+)',  # list of statuses
        'emails':                 EMAIL_REGEX,  # list of email s
        'name':                   r'registrant_contact_name:\s*([^\n\r]+)',
        'address':                r'registrant_contact_address\d*:\s*([^\n\r]+)',
        'city':                   r'registrant_contact_city:\s*([^\n\r]+)',
        'registrant_postal_code': r'registrant_contact_postalcode:\s*([^\n\r]+)',
        'country':                r'registrant_contact_country:\s*([^\n\r]+)',
    }

    def __init__(self, domain, text):
        if 'no matching objects' in text:
            raise PywhoisError(text)
        else:
            WhoisEntry.__init__(self, domain, text, self.regex)


class WhoisLu(WhoisEntry):
    """Whois parser for .lu domains"""
    regex = {
        'domain_name':              r'domainname: *(.+)',
        'creation_date':            r'registered: *(.+)',
        'name_servers':             r'nserver: *(.+)',
        'status':                   r'domaintype: *(.+)',
        'registrar':                r'registrar-name: *(.+)',
        'registrant_name':          r'org-name: *(.+)',
        'registrant_address':       r'org-address: *(.+)',
        'registrant_postal_code':   r'org-zipcode:*(.+)',
        'registrant_city':          r'org-city: *(.+)',
        'registrant_country':       r'org-country: *(.+)',
        'admin_name':               r'adm-name: *(.+)',
        'admin_address':            r'adm-address: *(.+)',
        'admin_postal_code':        r'adm-zipcode: *(.+)',
        'admin_city':               r'adm-city: *(.+)',
        'admin_country':            r'adm-country: *(.+)',
        'admin_email':              r'adm-email: *(.+)',
        'tech_name':                r'tec-name: *(.+)',
        'tech_address':             r'tec-address: *(.+)',
        'tech_postal_code':         r'tec-zipcode: *(.+)',
        'tech_city':                r'tec-city: *(.+)',
        'tech_country':             r'tec-country: *(.+)',
        'tech_email':               r'tec-email: *(.+)',
    }

    def __init__(self, domain, text):
        if 'No such domain' in text:
            raise PywhoisError(text)
        else:
            WhoisEntry.__init__(self, domain, text, self.regex)


class WhoisCz(WhoisEntry):
    """Whois parser for .cz domains"""
    regex = {
        'domain_name':              r'domain: *(.+)',
        'registrant_name':          r'registrant: *(.+)',
        'registrar':                r'registrar: *(.+)',
        'creation_date':            r'registered: *(.+)',
        'updated_date':             r'changed: *(.+)',
        'expiration_date':          r'expire: *(.+)',
        'name_servers':             r'nserver: *(.+)',
    }

    def __init__(self, domain, text):
        if '% No entries found.' in text or 'Your connection limit exceeded' in text:
            raise PywhoisError(text)
        else:
            WhoisEntry.__init__(self, domain, text, self.regex)


class WhoisOnline(WhoisEntry):
    """Whois parser for .online domains"""
    regex = {
        'domain_name':                    r'Domain Name: *(.+)',
        'domain__id':                     r'Domain ID: *(.+)',
        'whois_server':                   r'Registrar WHOIS Server: *(.+)',
        'registrar':                      r'Registrar: *(.+)',
        'registrar_id':                   r'Registrar IANA ID: *(.+)',
        'registrar_url':                  r'Registrar URL: *(.+)',
        'status':                         r'Domain Status: *(.+)',
        'registrant_email':               r'Registrant Email: *(.+)',
        'admin_email':                    r'Admin Email: *(.+)',
        'billing_email':                  r'Billing Email: *(.+)',
        'tech_email':                     r'Tech Email: *(.+)',
        'name_servers':                   r'Name Server: *(.+)',
        'creation_date':                  r'Creation Date: *(.+)',
        'expiration_date':                r'Registry Expiry Date: *(.+)',
        'updated_date':                   r'Updated Date: *(.+)',
        'dnssec':                         r'DNSSEC: *([\S]+)',
    }

    def __init__(self, domain, text):
        if 'Not found:' in text:
            raise PywhoisError(text)
        else:
            WhoisEntry.__init__(self, domain, text, self.regex)


class WhoisHr(WhoisEntry):
    """Whois parser for .hr domains"""
    regex = {
        'domain_name':                    r'Domain Name: *(.+)',
        'whois_server':                   r'Registrar WHOIS Server: *(.+)',
        'registrar_url':                  r'Registrar URL: *(.+)',
        'updated_date':                   r'Updated Date: *(.+)',
        'creation_date':                  r'Creation Date: *(.+)',
        'expiration_date':                r'Registrar Registration Expiration Date: *(.+)',
        'name_servers':                   r'Name Server: *(.+)',
        'registrant_name':                r'Registrant Name:\s(.+)',
        'registrant_address':             r'Reigstrant Street:\s*(.+)',
    }

    def __init__(self, domain, text):
        if 'ERROR: No entries found' in text:
            raise PywhoisError(text)
        else:
            WhoisEntry.__init__(self, domain, text, self.regex)


class WhoisHk(WhoisEntry):
    """Whois parser for .hk domains"""
    regex = {
        'domain_name':                    r'Domain Name: *(.+)',
        'status':                         r'Domain Status: *(.+)',
        'dnssec':                         r'DNSSEC: *(.+)',
        'whois_server':                   r'Registrar WHOIS Server: *(.+)',

        'registrar_url':                  r'Registrar URL: *(.+)',
        'registrar':                      r'Registrar Name: *(.+)',
        'registrar_email':                r'Registrar Contact Information: Email: *(.+)',

        'registrant_company_name':        r'Registrant Contact Information:\s*Company English Name.*:(.+)',
        'registrant_address':             r'(?<=Registrant Contact Information:)[\s\S]*?Address: (.*)',
        'registrant_country':             r'[Registrant Contact Information\w\W]+Country: ([\S\ ]+)',
        'registrant_email':               r'[Registrant Contact Information\w\W]+Email: ([\S\ ]+)',

        'admin_name':                     r'[Administrative Contact Information\w\W]+Given name: ([\S\ ]+)',
        'admin_family_name':              r'[Administrative Contact Information\w\W]+Family name: ([\S\ ]+)',
        'admin_company_name':             r'[Administrative Contact Information\w\W]+Company name: ([\S\ ]+)',
        'admin_address':                  r'(?<=Administrative Contact Information:)[\s\S]*?Address: (.*)',
        'admin_country':                  r'[Administrative Contact Information\w\W]+Country: ([\S\ ]+)',
        'admin_phone':                    r'[Administrative Contact Information\w\W]+Phone: ([\S\ ]+)',
        'admin_fax':                      r'[Administrative Contact Information\w\W]+Fax: ([\S\ ]+)',
        'admin_email':                    r'[Administrative Contact Information\w\W]+Email: ([\S\ ]+)',
        'admin_account_name':             r'[Administrative Contact Information\w\W]+Account Name: ([\S\ ]+)',

        'tech_name':                      r'[Technical Contact Information\w\W]+Given name: (.+)',
        'tech_family_name':               r'[Technical Contact Information\w\W]+Family name: (.+)',
        'tech_company_name':              r'[Technical Contact Information\w\W]+Company name: (.+)',
        'tech_address':                   r'(?<=Technical Contact Information:)[\s\S]*?Address: (.*)',
        'tech_country':                   r'[Technical Contact Information\w\W]+Country: (.+)',
        'tech_phone':                     r'[Technical Contact Information\w\W]+Phone: (.+)',
        'tech_fax':                       r'[Technical Contact Information\w\W]+Fax: (.+)',
        'tech_email':                     r'[Technical Contact Information\w\W]+Email: (.+)',
        'tech_account_name':              r'[Technical Contact Information\w\W]+Account Name: (.+)',

        'updated_date':                   r'Updated Date: *(.+)',
        'creation_date':                  r'[Registrant Contact Information\w\W]+Domain Name Commencement Date: (.+)',
        'expiration_date':                r'[Registrant Contact Information\w\W]+Expiry Date: (.+)',
        'name_servers':                   r'Name Servers Information:\s+((?:.+\n)*)'
    }
    dayfirst = True

    def __init__(self, domain, text):
        if 'ERROR: No entries found' in text or 'The domain has not been registered' in text:
            raise PywhoisError(text)
        else:
            WhoisEntry.__init__(self, domain, text, self.regex)


class WhoisUA(WhoisEntry):
    """Whois parser for .ua domains"""
    regex = {
        'domain_name':                    r'domain: *(.+)',
        'status':                         r'status: *(.+)',

        'registrar':                     r'(?<=Registrar:)[\s\W\w]*?organization-loc:(.*)',
        'registrar_name':                r'(?<=Registrar:)[\s\W\w]*?registrar:(.*)',
        'registrar_url':                 r'(?<=Registrar:)[\s\W\w]*?url:(.*)',
        'registrar_country':             r'(?<=Registrar:)[\s\W\w]*?country:(.*)',
        'registrar_city':                r'(?<=Registrar:)[\s\W\w]*?city:\s+(.*)\n',
        'registrar_address':             r'(?<=Registrar:)[\s\W\w]*?abuse-postal:\s+(.*)\n',
        'registrar_email':               r'(?<=Registrar:)[\s\W\w]*?abuse-email:(.*)',

        'registrant_name':               r'(?<=Registrant:)[\s\W\w]*?organization-loc:(.*)',
        'registrant_country':            r'(?<=Registrant:)[\s\W\w]*?country-loc:(.*)',
        'registrant_city':               r'(?<=Registrant:)[\s\W\w]*?(?:address\-loc:\s+.*\n){2}address-loc:\s+(.*)\n',
        'registrant_state':              r'(?<=Registrant:)[\s\W\w]*?(?:address\-loc:\s+.*\n){1}address-loc:\s+(.*)\n',
        'registrant_address':            r'(?<=Registrant:)[\s\W\w]*?address-loc:\s+(.*)\n',
        'registrant_email':              r'(?<=Registrant:)[\s\W\w]*?e-mail:(.*)',
        'registrant_postal_code':        r'(?<=Registrant:)[\s\W\w]*?postal-code-loc:(.*)',
        'registrant_phone':              r'(?<=Registrant:)[\s\W\w]*?phone:(.*)',
        'registrant_fax':                r'(?<=Registrant:)[\s\W\w]*?fax:(.*)',

        'admin':                         r'(?<=Administrative Contacts:)[\s\W\w]*?organization-loc:(.*)',
        'admin_country':                 r'(?<=Administrative Contacts:)[\s\W\w]*?country-loc:(.*)',
        'admin_city':                    r'(?<=Administrative Contacts:)[\s\W\w]*?(?:address\-loc:\s+.*\n){'
                                         r'2}address-loc:\s+(.*)\n',
        'admin_state':                   r'(?<=Administrative Contacts:)[\s\W\w]*?(?:address\-loc:\s+.*\n){'
                                         r'1}address-loc:\s+(.*)\n',
        'admin_address':                 r'(?<=Administrative Contacts:)[\s\W\w]*?address-loc:\s+(.*)\n',
        'admin_email':                   r'(?<=Administrative Contacts:)[\s\W\w]*?e-mail:(.*)',
        'admin_postal_code':             r'(?<=Administrative Contacts:)[\s\W\w]*?postal-code-loc:(.*)',
        'admin_phone':                   r'(?<=Administrative Contacts:)[\s\W\w]*?phone:(.*)',
        'admin_fax':                     r'(?<=Administrative Contacts:)[\s\W\w]*?fax:(.*)',

        'updated_date':                   r'modified: *(.+)',
        'creation_date':                  r'created: (.+)',
        'expiration_date':                r'expires: (.+)',
        'name_servers':                   r'nserver: *(.+)',

        'emails':                         EMAIL_REGEX,  # list of email addresses

    }

    def __init__(self, domain, text):
        if 'ERROR: No entries found' in text:
            raise PywhoisError(text)
        else:
            WhoisEntry.__init__(self, domain, text, self.regex)


class WhoisUkr(WhoisEntry):
    """Whois parser for .укр domains"""
    regex = {
        'domain_name':                  r'Domain name \(UTF8\): *(.+)',
        'domain_id':                    r'Registry Domain ID: *(.+)',
        'status':                       r'Registry Status: *(.+)',

        'registrar':                    r'Registrar: *(.+)',
        'registrar_id':                 r'Registrar ID: *(.+)',
        'registrar_url':                r'Registrar URL: *(.+)',
        'registrar_email':              r'Registrar Abuse Contact Email: *(.+)',
        'registrar_phone':              r'Registrar Abuse Contact Phone: *(.+)',

        'registrant_name':              r'Registrant Name \(Organization\): *(.+)',
        'registrant_address':           r'Registrant Street:(.+)',
        'registrant_city':              r'Registrant City:(.+)',
        'registrant_country':           r'Registrant Country:(.+)',
        'registrant_postal_code':       r'Registrant Postal Code:(.+)',
        'registrant_phone':             r'Registrant Phone:(.+)',
        'registrant_fax':               r'Registrant Fax:(.+)',
        'registrant_email':             r'Registrant Email:(.+)',

        'admin':                        r'Admin Name: *(.+)',
        'admin_organization':           r'Admin Organization: *(.+)',
        'admin_address':                r'Admin Street:(.+)',
        'admin_city':                   r'Admin City:(.+)',
        'admin_country':                r'Admin Country:(.+)',
        'admin_postal_code':            r'Admin Postal Code:(.+)',
        'admin_phone':                  r'Admin Phone:(.+)',
        'admin_fax':                    r'Admin Fax:(.+)',
        'admin_email':                  r'Admin Email:(.+)',

        'updated_date':                 r'Updated Date: *(.+)',
        'creation_date':                r'Creation Date: (.+)',
        'expiration_date':              r'Expiration Date: (.+)',
        'name_servers':                 r'Domain servers in listed order:\s+((?:.+\n)*)',
    }

    def __init__(self, domain, text):
        if 'No match for domain' in text:
            raise PywhoisError(text)
        else:
            WhoisEntry.__init__(self, domain, text, self.regex)

    def _preprocess(self, attr, value):
        if attr == 'name_servers':
            return [
                line.strip()
                for line in value.split("\n")
                if line != ""
            ]
        return super(WhoisUkr, self)._preprocess(attr, value)


class WhoisPpUa(WhoisEntry):
    """Whois parser for .pp.ua domains"""
    regex = {
        'domain_name':                  r'Domain Name: *(.+)',
        'domain_id':                    r'Domain ID: *(.+)',
        'status':                       r'status: *(.+)',

        'registrar':                    r'Sponsoring Registrar: *(.+)',

        'registrant_name':              r'Registrant Name: *(.+)',
        'registrant_organization':      r'Registrant Organization: *(.+)',
        'registrant_address':           r'Registrant Street1:(.+)',
        'registrant_address2':          r'Registrant Street2:(.+)',
        'registrant_address3':          r'Registrant Street3:(.+)',
        'registrant_city':              r'Registrant City:(.+)',
        'registrant_country':           r'Registrant Country:(.+)',
        'registrant_postal_code':       r'Registrant Postal Code:(.+)',
        'registrant_phone':             r'Registrant Phone:(.+)',
        'registrant_fax':               r'Registrant Fax:(.+)',
        'registrant_email':             r'Registrant Email:(.+)',

        'admin':                        r'Admin Name: *(.+)',
        'admin_organization':           r'Admin Organization: *(.+)',
        'admin_address':                r'Admin Street1:(.+)',
        'admin_address2':               r'Admin Street2:(.+)',
        'admin_address3':               r'Admin Street3:(.+)',
        'admin_city':                   r'Admin City:(.+)',
        'admin_country':                r'Admin Country:(.+)',
        'admin_postal_code':            r'Admin Postal Code:(.+)',
        'admin_phone':                  r'Admin Phone:(.+)',
        'admin_fax':                    r'Admin Fax:(.+)',
        'admin_email':                  r'Admin Email:(.+)',

        'updated_date':                 r'Last Updated On: *(.+)',
        'creation_date':                r'Created On: (.+)',
        'expiration_date':              r'Expiration Date: (.+)',
        'name_servers':                 r'Name Server: *(.+)',
    }

    def __init__(self, domain, text):
        if 'No entries found.' in text:
            raise PywhoisError(text)
        else:
            WhoisEntry.__init__(self, domain, text, self.regex)


class WhoisHn(WhoisEntry):
    """Whois parser for .hn domains"""
    regex = {
        'domain_name':                    r'Domain Name: *(.+)',
        'domain_id':                      r'Domain ID: *(.+)',
        'status':                         r'Domain Status: *(.+)',
        'whois_server':                   r'WHOIS Server: *(.+)',

        'registrar_url':                  r'Registrar URL: *(.+)',
        'registrar':                      r'Registrar: *(.+)',

        'registrant_name':                r'Registrant Name: (.+)',
        'registrant_id':                  r'Registrant ID: (.+)',
        'registrant_organization':        r'Registrant Organization: (.+)',
        'registrant_city':                r'Registrant City: (.*)',
        'registrant_street':              r'Registrant Street: (.*)',
        'registrant_state_province':      r'Registrant State/Province: (.*)',
        'registrant_postal_code':         r'Registrant Postal Code: (.*)',
        'registrant_country':             r'Registrant Country: (.+)',
        'registrant_phone':               r'Registrant Phone: (.+)',
        'registrant_fax':                 r'Registrant Fax: (.+)',
        'registrant_email':               r'Registrant Email: (.+)',


        'admin_name':                     r'Admin Name: (.+)',
        'admin_id':                       r'Admin ID: (.+)',
        'admin_organization':             r'Admin Organization: (.+)',
        'admin_city':                     r'Admin City: (.*)',
        'admin_street':                   r'Admin Street: (.*)',
        'admin_state_province':           r'Admin State/Province: (.*)',
        'admin_postal_code':              r'Admin Postal Code: (.*)',
        'admin_country':                  r'Admin Country: (.+)',
        'admin_phone':                    r'Admin Phone: (.+)',
        'admin_fax':                      r'Admin Fax: (.+)',
        'admin_email':                    r'Admin Email: (.+)',

        'billing_name':                   r'Billing Name: (.+)',
        'billing_id':                     r'Billing ID: (.+)',
        'billing_organization':           r'Billing Organization: (.+)',
        'billing_city':                   r'Billing City: (.*)',
        'billing_street':                 r'Billing Street: (.*)',
        'billing_state_province':         r'Billing State/Province: (.*)',
        'billing_postal_code':            r'Billing Postal Code: (.*)',
        'billing_country':                r'Billing Country: (.+)',
        'billing_phone':                  r'Billing Phone: (.+)',
        'billing_fax':                    r'Billing Fax: (.+)',
        'billing_email':                  r'Billing Email: (.+)',

        'tech_name':                      r'Tech Name: (.+)',
        'tech_id':                        r'Tech ID: (.+)',
        'tech_organization':              r'Tech Organization: (.+)',
        'tech_city':                      r'Tech City: (.*)',
        'tech_street':                    r'Tech Street: (.*)',
        'tech_state_province':            r'Tech State/Province: (.*)',
        'tech_postal_code':               r'Tech Postal Code: (.*)',
        'tech_country':                   r'Tech Country: (.+)',
        'tech_phone':                     r'Tech Phone: (.+)',
        'tech_fax':                       r'Tech Fax: (.+)',
        'tech_email':                     r'Tech Email: (.+)',

        'updated_date':                   r'Updated Date: *(.+)',
        'creation_date':                  r'Creation Date: *(.+)',
        'expiration_date':                r'Registry Expiry Date: *(.+)',
        'name_servers':                   r'Name Server: *(.+)'
    }

    def __init__(self, domain, text):
        if text.strip() == 'No matching record.':
            raise PywhoisError(text)
        else:
            WhoisEntry.__init__(self, domain, text, self.regex)


class WhoisLat(WhoisEntry):
    """Whois parser for .lat domains"""
    regex = {
        'domain_name':                    r'Domain Name: *(.+)',
        'domain_id':                      r'Registry Domain ID: *(.+)',
        'status':                         r'Domain Status: *(.+)',
        'whois_server':                   r'Registrar WHOIS Server: *(.+)',

        'registrar_url':                  r'Registrar URL: *(.+)',
        'registrar':                      r'Registrar: *(.+)',
        'registrar_email':                r'Registrar Abuse Contact Email: *(.+)',
        'registrar_phone':                r'Registrar Abuse Contact Phone: *(.+)',

        'registrant_name':                r'Registrant Name: (.+)',
        'registrant_id':                  r'Registry Registrant ID: (.+)',
        'registrant_organization':        r'Registrant Organization: (.+)',
        'registrant_city':                r'Registrant City: (.*)',
        'registrant_street':              r'Registrant Street: (.*)',
        'registrant_state_province':      r'Registrant State/Province: (.*)',
        'registrant_postal_code':         r'Registrant Postal Code: (.*)',
        'registrant_country':             r'Registrant Country: (.+)',
        'registrant_phone':               r'Registrant Phone: (.+)',
        'registrant_fax':                 r'Registrant Fax: (.+)',
        'registrant_email':               r'Registrant Email: (.+)',

        'admin_name':                     r'Admin Name: (.+)',
        'admin_id':                       r'Registry Admin ID: (.+)',
        'admin_organization':             r'Admin Organization: (.+)',
        'admin_city':                     r'Admin City: (.*)',
        'admin_street':                   r'Admin Street: (.*)',
        'admin_state_province':           r'Admin State/Province: (.*)',
        'admin_postal_code':              r'Admin Postal Code: (.*)',
        'admin_country':                  r'Admin Country: (.+)',
        'admin_phone':                    r'Admin Phone: (.+)',
        'admin_fax':                      r'Admin Fax: (.+)',
        'admin_email':                    r'Admin Email: (.+)',

        'tech_name':                      r'Tech Name: (.+)',
        'tech_id':                        r'Registry Tech ID: (.+)',
        'tech_organization':              r'Tech Organization: (.+)',
        'tech_city':                      r'Tech City: (.*)',
        'tech_street':                    r'Tech Street: (.*)',
        'tech_state_province':            r'Tech State/Province: (.*)',
        'tech_postal_code':               r'Tech Postal Code: (.*)',
        'tech_country':                   r'Tech Country: (.+)',
        'tech_phone':                     r'Tech Phone: (.+)',
        'tech_fax':                       r'Tech Fax: (.+)',
        'tech_email':                     r'Tech Email: (.+)',

        'updated_date':                   r'Updated Date: *(.+)',
        'creation_date':                  r'Creation Date: *(.+)',
        'expiration_date':                r'Registry Expiry Date: *(.+)',
        'name_servers':                   r'Name Server: *(.+)'
    }

    def __init__(self, domain, text):
        if text.strip() == 'No matching record.':
            raise PywhoisError(text)
        else:
            WhoisEntry.__init__(self, domain, text, self.regex)


class WhoisCn(WhoisEntry):
    """Whois parser for .cn domains"""
    regex = {
        'domain_name':          r'Domain Name: *(.+)',
        'registrar':            r'Registrar: *(.+)',
        'creation_date':        r'Registration Time: *(.+)',
        'expiration_date':      r'Expiration Time: *(.+)',
        'name_servers':         r'Name Server: *(.+)',  # list of name servers
        'status':               r'Status: *(.+)',  # list of statuses
        'emails':               EMAIL_REGEX,  # list of email s
        'dnssec':               r'dnssec: *([\S]+)',
        'name':                 r'Registrant: *(.+)',
    }

    def __init__(self, domain, text):
        if text.strip() == 'No matching record.':
            raise PywhoisError(text)
        else:
            WhoisEntry.__init__(self, domain, text, self.regex)


class WhoisApp(WhoisEntry):
    """Whois parser for .app domains"""
    regex = {
        'domain_name':            r'Domain Name: *(.+)',
        'registrar':              r'Registrar: *(.+)',
        'whois_server':           r'Whois Server: *(.+)',
        'updated_date':           r'Updated Date: *(.+)',
        'creation_date':          r'Creation Date: *(.+)',
        'expiration_date':        r'Expir\w+ Date: *(.+)',
        'name_servers':           r'Name Server: *(.+)',  # list of name servers
        'status':                 r'Status: *(.+)',  # list of statuses
        'emails':                 EMAIL_REGEX,  # list of email s
        'registrant_email':       r'Registrant Email: *(.+)',  # registrant email
        'registrant_phone':       r'Registrant Phone: *(.+)',  # registrant phone
        'dnssec':                 r'dnssec: *([\S]+)',
        'name':                   r'Registrant Name: *(.+)',
        'org':                    r'Registrant\s*Organization: *(.+)',
        'address':                r'Registrant Street: *(.+)',
        'city':                   r'Registrant City: *(.+)',
        'state':                  r'Registrant State/Province: *(.+)',
        'registrant_postal_code': r'Registrant Postal Code: *(.+)',
        'country':                r'Registrant Country: *(.+)',
    }

    def __init__(self, domain, text):
        if text.strip() == 'Domain not found.':
            raise PywhoisError(text)
        else:
            WhoisEntry.__init__(self, domain, text, self.regex)


class WhoisMoney(WhoisEntry):
    """Whois parser for .money domains"""
    regex = {
        'domain_name':            r'Domain Name: *(.+)',
        'registrar':              r'Registrar: *(.+)',
        'whois_server':           r'Registrar WHOIS Server: *(.+)',
        'updated_date':           r'Updated Date: *(.+)',
        'creation_date':          r'Creation Date: *(.+)',
        'expiration_date':        r'Registry Expiry Date: *(.+)',
        'name_servers':           r'Name Server: *(.+)',  # list of name servers
        'status':                 r'Domain Status: *(.+)',
        'emails':                 EMAIL_REGEX,  # list of emails
        'registrant_email':       r'Registrant Email: *(.+)',
        'registrant_phone':       r'Registrant Phone: *(.+)',
        'dnssec':                 r'DNSSEC: *(.+)',
        'name':                   r'Registrant Name: *(.+)',
        'org':                    r'Registrant Organization: *(.+)',
        'address':                r'Registrant Street: *(.+)',
        'city':                   r'Registrant City: *(.+)',
        'state':                  r'Registrant State/Province: *(.+)',
        'registrant_postal_code': r'Registrant Postal Code: *(.+)',
        'country':                r'Registrant Country: *(.+)',
    }

    def __init__(self, domain, text):
        if text.strip() == 'Domain not found.':
            raise PywhoisError(text)
        else:
            WhoisEntry.__init__(self, domain, text, self.regex)


class WhoisAr(WhoisEntry):
    """Whois parser for .ar domains"""
    regex = {
        'domain_name':          r'domain: *(.+)',
        'registrar':            r'registrar: *(.+)',
        'whois_server':         r'whois: *(.+)',
        'updated_date':         r'changed: *(.+)',
        'creation_date':        r'created: *(.+)',
        'expiration_date':      r'expire: *(.+)',
        'name_servers':         r'nserver: *(.+) \(.*\)',  # list of name servers
        'status':               r'Domain Status: *(.+)',
        'emails':               EMAIL_REGEX,  # list of emails
        'name':                 r'name: *(.+)',
    }

    def __init__(self, domain, text):
        if text.strip() == 'El dominio no se encuentra registrado en NIC Argentina':
            raise PywhoisError(text)
        else:
            WhoisEntry.__init__(self, domain, text, self.regex)


class WhoisBy(WhoisEntry):
    """Whois parser for .by domains"""
    regex = {
        'domain_name':          r'Domain name: *(.+)',
        'registrar':            r'Registrar: *(.+)',
        'updated_date':         r'Update Date: *(.+)',
        'creation_date':        r'Creation Date: *(.+)',
        'expiration_date':      r'Expiration Date: *(.+)',
        'name_servers':         r'Name Server: *(.+)',  # list of name servers
        'status':               r'Domain Status: *(.+)',  # could not be found in sample, but might be correct
        'name':                 r'Person: *(.+)',  # could not be found in sample, but might be correct
        'org':                  r'Org: *(.+)',
        'registrant_country':   r'Country: *(.+)',
        'registrant_address':   r'Address: *(.+)',
        'registrant_phone':     r'Phone: *(.+)',
    }

    def __init__(self, domain, text):
        if text.strip() == 'Object does not exist':
            raise PywhoisError(text)
        else:
            WhoisEntry.__init__(self, domain, text, self.regex)


class WhoisCr(WhoisEntry):
    """Whois parser for .cr domains"""
    regex = {
        'domain_name':          r'domain: *(.+)',
        'registrant_name':      r'registrant: *(.+)',
        'registrar':            r'registrar: *(.+)',
        'updated_date':         r'changed: *(.+)',
        'creation_date':        r'registered: *(.+)',
        'expiration_date':      r'expire: *(.+)',
        'name_servers':         r'nserver: *(.+)',  # list of name servers
        'status':               r'status: *(.+)',
        'contact':              r'contact: *(.+)',
        'name':                 r'name: *(.+)',
        'org':                  r'org: *(.+)',
        'address':              r'address: *(.+)',
        'phone':                r'phone: *(.+)',
    }

    def __init__(self, domain, text):
        if text.strip() == 'El dominio no existe.':
            raise PywhoisError(text)
        else:
            WhoisEntry.__init__(self, domain, text, self.regex)


class WhoisVe(WhoisEntry):
    """Whois parser for .ve domains"""
    regex = {
        'domain_name':                  r'Nombre de Dominio: *(.+)',
        'status':                       r'Estatus del dominio: *(.+)',

        'registrar':                    r'registrar: *(.+)',

        'updated_date':                 r'Ultima Actualización: *(.+)',
        'creation_date':                r'Fecha de Creación: *(.+)',
        'expiration_date':              r'Fecha de Vencimiento: *(.+)',

        'name_servers':                 r'Nombres de Dominio:((?:\s+- .*)*)',

        'registrant_name':              r'Titular:\s*(?:.*\n){1}\s+(.*)',
        'registrant_city':              r'Titular:\s*(?:.*\n){3}\s+([\s\w]*)',
        'registrant_street':            r'Titular:\s*(?:.*\n){2}\s+(.*)',
        'registrant_state_province':    r'Titular:\s*(?:.*\n){3}\s+.*?,(.*),',
        'registrant_country':           r'Titular:\s*(?:.*\n){3}\s+.*, .+  (.*)',
        'registrant_phone':             r'Titular:\s*(?:.*\n){4}\s+(\+*\d.+)',
        'registrant_email':             r'Titular:\s*.*\t(.*)',

        'tech':                         r'Contacto Técnico:\s*(?:.*\n){1}\s+(.*)',
        'tech_city':                    r'Contacto Técnico:\s*(?:.*\n){3}\s+([\s\w]*)',
        'tech_street':                  r'Contacto Técnico:\s*(?:.*\n){2}\s+(.*)',
        'tech_state_province':          r'Contacto Técnico:\s*(?:.*\n){3}\s+.*?,(.*),',
        'tech_country':                 r'Contacto Técnico:\s*(?:.*\n){3}\s+.*, .+  (.*)',
        'tech_phone':                   r'Contacto Técnico:\s*(?:.*\n){4}\s+(\+*\d.*)\(',
        'tech_fax':                     r'Contacto Técnico:\s*(?:.*\n){4}\s+.*\(FAX\) (.*)',
        'tech_email':                   r'Contacto Técnico:\s*.*\t(.*)',

        'admin':                        r'Contacto Administrativo:\s*(?:.*\n){1}\s+(.*)',
        'admin_city':                   r'Contacto Administrativo:\s*(?:.*\n){3}\s+([\s\w]*)',
        'admin_street':                 r'Contacto Administrativo:\s*(?:.*\n){2}\s+(.*)',
        'admin_state_province':         r'Contacto Administrativo:\s*(?:.*\n){3}\s+.*?,(.*),',
        'admin_country':                r'Contacto Administrativo:\s*(?:.*\n){3}\s+.*, .+  (.*)',
        'admin_phone':                  r'Contacto Administrativo:\s*(?:.*\n){4}\s+(\+*\d.*)\(',
        'admin_fax':                    r'Contacto Administrativo:\s*(?:.*\n){4}\s+.*\(FAX\) (.*)',
        'admin_email':                  r'Contacto Administrativo:\s*.*\t(.*)',


        'billing':                      r'Contacto de Cobranza:\s*(?:.*\n){1}\s+(.*)',
        'billing_city':                 r'Contacto de Cobranza:\s*(?:.*\n){3}\s+([\s\w]*)',
        'billing_street':               r'Contacto de Cobranza:\s*(?:.*\n){2}\s+(.*)',
        'billing_state_province':       r'Contacto de Cobranza:\s*(?:.*\n){3}\s+.*?,(.*),',
        'billing_country':              r'Contacto de Cobranza:\s*(?:.*\n){3}\s+.*, .+  (.*)',
        'billing_phone':                r'Contacto de Cobranza:\s*(?:.*\n){4}\s+(\+*\d.*)\(',
        'billing_fax':                  r'Contacto de Cobranza:\s*(?:.*\n){4}\s+.*\(FAX\) (.*)',
        'billing_email':                r'Contacto de Cobranza:\s*.*\t(.*)',


    }

    def __init__(self, domain, text):
        if text.strip() == 'El dominio no existe.':
            raise PywhoisError(text)
        else:
            WhoisEntry.__init__(self, domain, text, self.regex)


class WhoisDo(WhoisEntry):
    """Whois parser for .do domains"""
    regex = {
        'domain_name':                  r'Domain Name: *(.+)',
        'whois_server':                 r'WHOIS Server: *(.+)',
        'registrar':                    r'Registrar: *(.+)',
        'registrar_email':              r'Registrar Customer Service Email: *(.+)',
        'registrar_phone':              r'Registrar Phone: *(.+)',
        'registrar_address':            r'Registrar Address: *(.+)',
        'registrar_country':            r'Registrar Country: *(.+)',
        'status':                       r'Domain Status: *(.+)',  # list of statuses
        'registrant_id':                r'Registrant ID: *(.+)',
        'registrant_name':              r'Registrant Name: *(.+)',
        'registrant_organization':      r'Registrant Organization: *(.+)',
        'registrant_address':           r'Registrant Street: *(.+)',
        'registrant_city':              r'Registrant City: *(.+)',
        'registrant_state_province':    r'Registrant State/Province: *(.+)',
        'registrant_postal_code':       r'Registrant Postal Code: *(.+)',
        'registrant_country':           r'Registrant Country: *(.+)',
        'registrant_phone_number':      r'Registrant Phone: *(.+)',
        'registrant_email':             r'Registrant Email: *(.+)',
        'admin_id':                     r'Admin ID: *(.+)',
        'admin_name':                   r'Admin Name: *(.+)',
        'admin_organization':           r'Admin Organization: *(.+)',
        'admin_address':                r'Admin Street: *(.+)',
        'admin_city':                   r'Admin City: *(.+)',
        'admin_state_province':         r'Admin State/Province: *(.+)',
        'admin_postal_code':            r'Admin Postal Code: *(.+)',
        'admin_country':                r'Admin Country: *(.+)',
        'admin_phone_number':           r'Admin Phone: *(.+)',
        'admin_email':                  r'Admin Email: *(.+)',
        'billing_id':                   r'Billing ID: *(.+)',
        'billing_name':                 r'Billing Name: *(.+)',
        'billing_address':              r'Billing Street: *(.+)',
        'billing_city':                 r'Billing City: *(.+)',
        'billing_state_province':       r'Billing State/Province: *(.+)',
        'billing_postal_code':          r'Billing Postal Code: *(.+)',
        'billing_country':              r'Billing Country: *(.+)',
        'billing_phone_number':         r'Billing Phone: *(.+)',
        'billing_email':                r'Billing Email: *(.+)',
        'tech_id':                      r'Tech ID: *(.+)',
        'tech_name':                    r'Tech Name: *(.+)',
        'tech_organization':            r'Tech Organization: *(.+)',
        'tech_address':                 r'Tech Street: *(.+)',
        'tech_city':                    r'Tech City: *(.+)',
        'tech_state_province':          r'Tech State/Province: *(.+)',
        'tech_postal_code':             r'Tech Postal Code: *(.+)',
        'tech_country':                 r'Tech Country: *(.+)',
        'tech_phone_number':            r'Tech Phone: *(.+)',
        'tech_email':                   r'Tech Email: *(.+)',
        'name_servers':                 r'Name Server: *(.+)',  # list of name servers
        'creation_date':                r'Creation Date: *(.+)',
        'expiration_date':              r'Registry Expiry Date: *(.+)',
        'updated_date':                 r'Updated Date: *(.+)',
        'dnssec':                       r'DNSSEC: *(.+)'
    }

    def __init__(self, domain, text):
        if text.strip() == 'Extensión de dominio no válido.':
            raise PywhoisError(text)
        else:
            WhoisEntry.__init__(self, domain, text, self.regex)


class WhoisAe(WhoisEntry):
    """Whois parser for .ae domains"""
    regex = {
        'domain_name':     r'Domain Name: *(.+)',
        'status':          r'Status: *(.+)',
        'registrant_name': r'Registrant Contact Name: *(.+)',
        'tech_name':       r'Tech Contact Name: *(.+)',
    }

    def __init__(self, domain, text):
        if text.strip() == 'No Data Found':
            raise PywhoisError(text)
        else:
            WhoisEntry.__init__(self, domain, text, self.regex)


class WhoisSi(WhoisEntry):
    """Whois parser for .si domains"""
    regex = {
        'domain_name':     r'domain: *(.+)',
        'registrar':       r'registrar: *(.+)',
        'name_servers':    r'nameserver: *(.+)',
        'registrant_name': r'registrant: *(.+)',
        'creation_date':   r'created: *(.+)',
        'expiration_date': r'expire: *(.+)',
    }

    def __init__(self, domain, text):
        if 'No entries found for the selected source(s).' in text:
            raise PywhoisError(text)
        else:
            WhoisEntry.__init__(self, domain, text, self.regex)


class WhoisNo(WhoisEntry):
    """Whois parser for .no domains"""
    regex = {
        'domain_name':     r'Domain Name.*:\s*(.+)',
        'creation_date':   r'Additional information:\nCreated:\s*(.+)',
        'updated_date':    r'Additional information:\n(?:.*\n)Last updated:\s*(.+)',
    }

    def __init__(self, domain, text):
        if 'No match' in text:
            raise PywhoisError(text)
        else:
            WhoisEntry.__init__(self, domain, text, self.regex)


class WhoisKZ(WhoisEntry):
    """Whois parser for .kz domains"""
    regex = {
        'domain_name':       r'Domain Name............: *(.+)',
        'registrar_created': r'Registrar Created: *(.+)',
        'current_registrar': r'Current Registrar: *(.+)',
        'creation_date':     r'Domain created: *(.+)',
        'last_modified':     r'Last modified : *(.+)',
        'name_servers':      r'server.*: *(.+)',  # list of name servers
        'status':            r' (.+?) -',  # list of statuses
        'emails':            EMAIL_REGEX,  # list of email addresses
        'org':               r'Organization Name.*: *(.+)'
    }

    def __init__(self, domain, text):
        if text.strip() == 'No entries found':
            raise PywhoisError(text)
        else:
            WhoisEntry.__init__(self, domain, text, self.regex)
            
            
class WhoisIR(WhoisEntry):
    """Whois parser for .ir domains"""

    regex = {
        'domain_name':              r'domain: *(.+)',
        'registrant_name':          r'person: *(.+)',
        'registrant_organization':  r'org: *(.+)',
        'updated_date':             r'last-updated: *(.+)',
        'expiration_date':          r'expire-date: *(.+)',
        'name_servers':             r'nserver: *(.+)',  # list of name servers
        'emails':                   EMAIL_REGEX,
    }

    def __init__(self, domain, text):
        if 'No match for "' in text:
            raise PywhoisError(text)
        else:
            WhoisEntry.__init__(self, domain, text, self.regex)


class WhoisZhongGuo(WhoisEntry):
    """Whois parser for .中国 domains"""

    regex = {
        'domain_name':      r'Domain Name: *(.+)',
        'creation_date':    r'Registration Time: *(.+)',
        'registrant_name':  r'Registrant: *(.+)',
        'registrar':        r'Sponsoring Registrar: *(.+)',
        'expiration_date':  r'Expiration Time: *(.+)',
        'name_servers':     r'Name Server: *(.+)',  # list of name servers
        'emails':           EMAIL_REGEX,
    }

    def __init__(self, domain, text):
        if 'No match for "' in text:
            raise PywhoisError(text)
        else:
            WhoisEntry.__init__(self, domain, text, self.regex)
            
            
class WhoisWebsite(WhoisEntry):
    """Whois parser for .website domains"""

    def __init__(self, domain, text):
        if 'No match for "' in text:
            raise PywhoisError(text)
        else:
            WhoisEntry.__init__(self, domain, text)


class WhoisML(WhoisEntry):
    """Whois parser for .ml domains"""

    regex = {
        'domain_name':      r'Domain name:\s*([^(i|\n)]+)',
        'registrar':        r'Organization: *(.+)',
        'creation_date':    r'Domain registered: *(.+)',
        'expiration_date':  r'Record will expire on: *(.+)',
        'name_servers':     r'Domain Nameservers:\s+((?:.+\n)*)',
        'emails':           EMAIL_REGEX
    }

    def __init__(self, domain, text):
        if 'Invalid query or domain name not known in the Point ML Domain Registry' in text:
            raise PywhoisError(text)
        else:
            WhoisEntry.__init__(self, domain, text, self.regex)
    
    def _preprocess(self, attr, value):
        if attr == 'name_servers':
            return [
                line.strip()
                for line in value.split("\n")
                if line != ""
            ]
        return super(WhoisML, self)._preprocess(attr, value)

      
class WhoisOoo(WhoisEntry):
    """Whois parser for .ooo domains"""

    def __init__(self, domain, text):
        if 'No entries found for the selected source(s).' in text:
            raise PywhoisError(text)
        else:
            WhoisEntry.__init__(self, domain, text, self.regex)
            
            
class WhoisMarket(WhoisEntry):
    """Whois parser for .market domains"""

    def __init__(self, domain, text):
        if 'No entries found for the selected source(s).' in text:
            raise PywhoisError(text)
        else:
            WhoisEntry.__init__(self, domain, text, self.regex)


class WhoisZa(WhoisEntry):
    """Whois parser for .za domains"""

    regex = {
        'domain_name':                    r'Domain Name: *(.+)',
        'domain__id':                     r'Domain ID: *(.+)',
        'whois_server':                   r'Registrar WHOIS Server: *(.+)',
        'registrar':                      r'Registrar: *(.+)',
        'registrar_id':                   r'Registrar IANA ID: *(.+)',
        'registrar_url':                  r'Registrar URL: *(.+)',
        'registrar_email':                r'Registrar Abuse Contact Email: *(.+)',
        'registrar_phone':                r'Registrar Abuse Contact Phone: *(.+)',
        'status':                         r'Domain Status: *(.+)',
        'registrant_id':                  r'Registry Registrant ID: *(.+)',
        'registrant_name':                r'Registrant Name: *(.+)',
        'registrant_organization':        r'Registrant Organization: *(.+)',
        'registrant_street':              r'Registrant Street: *(.+)',
        'registrant_city':                r'Registrant City: *(.+)',
        'registrant_state_province':      r'Registrant State/Province: *(.+)',
        'registrant_postal_code':         r'Registrant Postal Code: *(.+)',
        'registrant_country':             r'Registrant Country: *(.+)',
        'registrant_phone':               r'Registrant Phone: *(.+)',
        'registrant_email':               r'Registrant Email: *(.+)',
        'registrant_fax':                 r'Registrant Fax: *(.+)',
        'admin_id':                       r'Registry Admin ID: *(.+)',
        'admin':                          r'Admin Name: *(.+)',
        'admin_organization':             r'Admin Organization: *(.+)',
        'admin_street':                   r'Admin Street: *(.+)',
        'admin_city':                     r'Admin City: *(.+)',
        'admin_state_province':           r'Admin State/Province: *(.+)',
        'admin_postal_code':              r'Admin Postal Code: *(.+)',
        'admin_country':                  r'Admin Country: *(.+)',
        'admin_phone':                    r'Admin Phone: *(.+)',
        'admin_phone_ext':                r'Admin Phone Ext: *(.+)',
        'admin_email':                    r'Admin Email: *(.+)',
        'admin_fax':                      r'Admin Fax: *(.+)',
        'admin_fax_ext':                  r'Admin Fax Ext: *(.+)',
        'admin_application_purpose':      r'Admin Application Purpose: *(.+)',
        'billing_name': 				  r'Billing Name: *(.+)',
        'billing_organization': 		  r'Billing Organization: *(.+)',
        'billing_street': 				  r'Billing Street: *(.+)',
        'billing_city': 				  r'Billing City: *(.+)',
        'billing_state_province': 		  r'Billing State/Province: *(.+)',
        'billing_postal_code': 			  r'Billing Postal Code: *(.+)',
        'billing_country': 				  r'Billing Country: *(.+)',
        'billing_phone': 				  r'Billing Phone: *(.+)',
        'billing_phone_ext': 			  r'Billing Phone Ext: *(.+)',
        'billing_fax': 					  r'Billing Fax: *(.+)',
        'billing_fax_ext': 				  r'Billing Fax Ext: *(.+)',
        'billing_email': 				  r'Billing Email: *(.+)',
        'tech_id':                        r'Registry Tech ID: *(.+)',
        'tech_name':                      r'Tech Name: *(.+)',
        'tech_organization':              r'Tech Organization: *(.+)',
        'tech_street':                    r'Tech Street: *(.+)',
        'tech_city':                      r'Tech City: *(.+)',
        'tech_state_province':            r'Tech State/Province: *(.+)',
        'tech_postal_code':               r'Tech Postal Code: *(.+)',
        'tech_country':                   r'Tech Country: *(.+)',
        'tech_phone':                     r'Tech Phone: *(.+)',
        'tech_email':                     r'Tech Email: *(.+)',
        'tech_fax':                       r'Tech Fax: *(.+)',
        'name_servers':                   r'Name Server: *(.+)',  # list of name servers
        'creation_date':                  r'Creation Date: *(.+)',
        'expiration_date':                r'Registry Expiry Date: *(.+)',
        'updated_date':                   r'Updated Date: *(.+)',
    }

    def __init__(self, domain, text):
        if text.startswith('Available'):
            raise PywhoisError(text)
        else:
            WhoisEntry.__init__(self, domain, text, self.regex)

<<<<<<< HEAD
class WhoisBw(WhoisEntry):
    """Whois parser for .bw domains"""
    regex = {
        'domain_name':                      r'Domain Name\.*: *(.+)',
        'domain_id':                        r'Registry Domain ID\.*: *(.+)',
        'creation_date':                    r'Creation Date: (.+)',
        'registrar':                        r'Registrar: (.+)',
        'registrant_name':                  r'RegistrantName: *(.+)',
        'registrant_org':                   r'RegistrantOrganization: (.+)',
        'registrant_address':               r'RegistrantStreet: *(.+)',
        'registrant_city':                  r'RegistrantCity: *(.+)',
        'registrant_country':               r'RegistrantCountry\.*: *(.+)',
        'registrant_phone':                 r'RegistrantPhone\.*: *(.+)',
        'registrant_email':                 r'RegistrantEmail\.*: *(.+)',
        'admin_name':                       r'AdminName: *(.+)',
        'admin_org':                        r'AdminOrganization: (.+)',
        'admin_address':                    r'AdminStreet: *(.+)',
        'admin_city':                       r'AdminCity: *(.+)',
        'admin_country':                    r'AdminCountry\.*: *(.+)',
        'admin_phone':                      r'AdminPhone\.*: *(.+)',
        'admin_email':                      r'AdminEmail\.*: *(.+)',
        'tech_name':                        r'TechName: *(.+)',
        'tech_org':                         r'TechOrganization: (.+)',
        'tech_address':                     r'TechStreet: *(.+)',
        'tech_city':                        r'TechCity: *(.+)',
        'tech_country':                     r'TechCountry\.*: *(.+)',
        'tech_phone':                       r'TechPhone\.*: *(.+)',
        'tech_email':                       r'TechEmail\.*: *(.+)',
        'billing_name':                     r'BillingName: *(.+)',
        'billing_org':                      r'BillingOrganization: (.+)',
        'billing_address':                  r'BillingStreet: *(.+)',
        'billing_city':                     r'BillingCity: *(.+)',
        'billing_country':                  r'BillingCountry\.*: *(.+)',
        'billing_phone':                    r'BillingPhone\.*: *(.+)',
        'billing_email':                    r'BillingEmail\.*: *(.+)',
        'name_servers':                     r'Name Server\.*: *(.+)',
        'dnssec':                           r'dnssec\.*: *(.+)',
    }

    def __init__(self, domain, text):
        if 'not registered' in text:
=======
class WhoisTN(WhoisEntry):
    """Whois parser for .tn domains"""

    regex = {
        'domain_name':                    r'Domain name.*: (.+)',
        'registrar':                      r'Registrar.*: (.+)',
        'creation_date':                  r'Creation date.*: (.+)',
        'status':                         r'Domain status.*: (.+)',
        
        'registrant_name':                r'(?:Owner Contact\nName.*: )(.+)',
        'registrant_address':             r'(?:Owner Contact\n.*:.*\n.*\n.*: )(.+)',
        'registrant_address2':            r'(?:Owner Contact\n.*:.*\n.*\n.*\n.*: )(.+)',
        'registrant_city':                r'(?:Owner Contact\n.*:.*\n.*\n.*\n.*: )(.+)',
        'registrant_state':               r'(?:Owner Contact\n.*:.*\n.*\n.*\n.*\n.*\n.*: )(.+)',
        'aregistrant_zip':                r'(?:Owner Contact\n.*:.*\n.*\n.*\n.*\n.*\n.*\n.*: )(.+)',
        'registrant_country':             r'(?:Owner Contact\n.*:.*\n.*\n.*\n.*\n.*\n.*\n.*\n.*: )(.+)',
        'registrant_phone':               r'(?:Owner Contact\n.*:.*\n.*\n.*\n.*\n.*\n.*\n.*\n.*\n.*: )(.+)',
        'registrant_fax':                 r'(?:Owner Contact\n.*:.*\n.*\n.*\n.*\n.*\n.*\n.*\n.*\n.*: )(.+)',
        'registrant_email':               r'(?:Owner Contact\n.*:.*\n.*\n.*\n.*\n.*\n.*\n.*\n.*\n.*\n.*\n.*:)(.+)',
        
        'admin_name':                     r'(?:Administrativ contact\nName.*: )(.+)',
        'admin_first_name':               r'(?:Administrativ contact\n.*:.*\n.*: )(.+)',
        'admin_address':                  r'(?:Administrativ contact\n.*:.*\n.*\n.*: )(.+)',
        'admin_address2':                 r'(?:Administrativ contact\n.*:.*\n.*\n.*\n.*: )(.+)',
        'admin_city':                     r'(?:Administrativ contact\n.*:.*\n.*\n.*\n.*: )(.+)',
        'admin_state':                    r'(?:Administrativ contact\n.*:.*\n.*\n.*\n.*\n.*\n.*: )(.+)',
        'admin_zip':                      r'(?:Administrativ contact\n.*:.*\n.*\n.*\n.*\n.*\n.*\n.*: )(.+)',
        'admin_country':                  r'(?:Administrativ contact\n.*:.*\n.*\n.*\n.*\n.*\n.*\n.*\n.*: )(.+)',
        'admin_phone':                    r'(?:Administrativ contact\n.*:.*\n.*\n.*\n.*\n.*\n.*\n.*\n.*\n.*: )(.+)',
        'admin_fax':                      r'(?:Administrativ contact\n.*:.*\n.*\n.*\n.*\n.*\n.*\n.*\n.*\n.*: )(.+)',
        'admin_email':                    r'(?:Administrativ contact\n.*:.*\n.*\n.*\n.*\n.*\n.*\n.*\n.*\n.*\n.*\n.*:)(.+)',
        
        'tech_name':                     r'(?:Technical contact\nName.*: )(.+)',
        'tech_first_name':               r'(?:Technical contact\n.*:.*\n.*: )(.+)',
        'tech_address':                  r'(?:Technical contact\n.*:.*\n.*\n.*: )(.+)',
        'tech_address2':                 r'(?:Technical contact\n.*:.*\n.*\n.*\n.*: )(.+)',
        'tech_city':                     r'(?:Technical contact\n.*:.*\n.*\n.*\n.*: )(.+)',
        'tech_state':                    r'(?:Technical contact\n.*:.*\n.*\n.*\n.*\n.*\n.*: )(.+)',
        'tech_zip':                      r'(?:Technical contact\n.*:.*\n.*\n.*\n.*\n.*\n.*\n.*: )(.+)',
        'tech_country':                  r'(?:Technical contact\n.*:.*\n.*\n.*\n.*\n.*\n.*\n.*\n.*: )(.+)',
        'tech_phone':                    r'(?:Technical contact\n.*:.*\n.*\n.*\n.*\n.*\n.*\n.*\n.*\n.*: )(.+)',
        'tech_fax':                      r'(?:Technical contact\n.*:.*\n.*\n.*\n.*\n.*\n.*\n.*\n.*\n.*: )(.+)',
        'tech_email':                    r'(?:Technical contact\n.*:.*\n.*\n.*\n.*\n.*\n.*\n.*\n.*\n.*\n.*\n.*:)(.+)',
        
        'name_servers':                   r'(?:servers\nName.*:) (.+)(?:\nName.*:) (.+)',  # list of name servers  


    }

    def __init__(self, domain, text):
        if text.startswith('Available'):
>>>>>>> 0b981d59
            raise PywhoisError(text)
        else:
            WhoisEntry.__init__(self, domain, text, self.regex)<|MERGE_RESOLUTION|>--- conflicted
+++ resolved
@@ -3164,7 +3164,7 @@
         else:
             WhoisEntry.__init__(self, domain, text, self.regex)
 
-<<<<<<< HEAD
+
 class WhoisBw(WhoisEntry):
     """Whois parser for .bw domains"""
     regex = {
@@ -3203,10 +3203,13 @@
         'name_servers':                     r'Name Server\.*: *(.+)',
         'dnssec':                           r'dnssec\.*: *(.+)',
     }
-
     def __init__(self, domain, text):
         if 'not registered' in text:
-=======
+            raise PywhoisError(text)
+        else:
+            WhoisEntry.__init__(self, domain, text, self.regex)
+
+
 class WhoisTN(WhoisEntry):
     """Whois parser for .tn domains"""
 
@@ -3251,14 +3254,11 @@
         'tech_fax':                      r'(?:Technical contact\n.*:.*\n.*\n.*\n.*\n.*\n.*\n.*\n.*\n.*: )(.+)',
         'tech_email':                    r'(?:Technical contact\n.*:.*\n.*\n.*\n.*\n.*\n.*\n.*\n.*\n.*\n.*\n.*:)(.+)',
         
-        'name_servers':                   r'(?:servers\nName.*:) (.+)(?:\nName.*:) (.+)',  # list of name servers  
-
-
+        'name_servers':                   r'(?:servers\nName.*:) (.+)(?:\nName.*:) (.+)',  # list of name servers
     }
 
     def __init__(self, domain, text):
         if text.startswith('Available'):
->>>>>>> 0b981d59
             raise PywhoisError(text)
         else:
             WhoisEntry.__init__(self, domain, text, self.regex)