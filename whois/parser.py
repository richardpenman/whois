# -*- coding: utf-8 -*-

# parser.py - Module for parsing whois response data
# Copyright (c) 2008 Andrey Petrov
#
# This module is part of python-whois and is released under
# the MIT license: http://www.opensource.org/licenses/mit-license.php

from __future__ import absolute_import
from __future__ import unicode_literals
from __future__ import print_function
from __future__ import division
from future import standard_library

import re
from datetime import datetime
import json
from past.builtins import basestring
from builtins import str
from builtins import *

standard_library.install_aliases()

try:
    import dateutil.parser as dp
    from .time_zones import tz_data
    DATEUTIL = True
except ImportError:
    DATEUTIL = False

EMAIL_REGEX = r"[a-z0-9!#$%&'*+/=?^_`{|}~-]+(?:\.[a-z0-9!#$%&'*+/=?^_`{|}~-]+)*@(?:[a-z0-9](?:[a-z0-9-]*[" \
              r"a-z0-9])?\.)+[a-z0-9](?:[a-z0-9-]*[a-z0-9])? "

KNOWN_FORMATS = [
    '%d-%b-%Y',                 # 02-jan-2000
    '%d-%B-%Y',                 # 11-February-2000
    '%d-%m-%Y',                 # 20-10-2000
    '%Y-%m-%d',                 # 2000-01-02
    '%d.%m.%Y',                 # 2.1.2000
    '%Y.%m.%d',                 # 2000.01.02
    '%Y/%m/%d',                 # 2000/01/02
    '%Y/%m/%d %H:%M:%S',        # 2011/06/01 01:05:01
    '%Y/%m/%d %H:%M:%S (%z)',   # 2011/06/01 01:05:01 (+0900)
    '%Y%m%d',                   # 20170209
    '%Y%m%d %H:%M:%S',          # 20110908 14:44:51
    '%d/%m/%Y',                 # 02/01/2013
    '%Y. %m. %d.',              # 2000. 01. 02.
    '%Y.%m.%d %H:%M:%S',        # 2014.03.08 10:28:24
    '%d-%b-%Y %H:%M:%S %Z',     # 24-Jul-2009 13:20:03 UTC
    '%a %b %d %H:%M:%S %Z %Y',  # Tue Jun 21 23:59:59 GMT 2011
    '%a %b %d %Y',              # Tue Dec 12 2000
    '%Y-%m-%dT%H:%M:%S',        # 2007-01-26T19:10:31
    '%Y-%m-%dT%H:%M:%SZ',       # 2007-01-26T19:10:31Z
    '%Y-%m-%dT%H:%M:%SZ[%Z]',   # 2007-01-26T19:10:31Z[UTC]
    '%Y-%m-%dT%H:%M:%S.%fZ',    # 2018-12-01T16:17:30.568Z
    '%Y-%m-%dT%H:%M:%S.%f%z',   # 2011-09-08T14:44:51.622265+03:00
    '%Y-%m-%dT%H:%M:%S%z',      # 2013-12-06T08:17:22-0800
    '%Y-%m-%dT%H:%M:%S%zZ',     # 1970-01-01T02:00:00+02:00Z
    '%Y-%m-%dt%H:%M:%S.%f',     # 2011-09-08t14:44:51.622265
    '%Y-%m-%dt%H:%M:%S',        # 2007-01-26T19:10:31
    '%Y-%m-%dt%H:%M:%SZ',       # 2007-01-26T19:10:31Z
    '%Y-%m-%dt%H:%M:%S.%fz',    # 2007-01-26t19:10:31.00z
    '%Y-%m-%dt%H:%M:%S%z',      # 2011-03-30T19:36:27+0200
    '%Y-%m-%dt%H:%M:%S.%f%z',   # 2011-09-08T14:44:51.622265+03:00
    '%Y-%m-%d %H:%M:%SZ',       # 2000-08-22 18:55:20Z
    '%Y-%m-%d %H:%M:%S',        # 2000-08-22 18:55:20
    '%d %b %Y %H:%M:%S',        # 08 Apr 2013 05:44:00
    '%d/%m/%Y %H:%M:%S',        # 23/04/2015 12:00:07 EEST
    '%d/%m/%Y %H:%M:%S %Z',     # 23/04/2015 12:00:07 EEST
    '%d/%m/%Y %H:%M:%S.%f %Z',  # 23/04/2015 12:00:07.619546 EEST
    '%B %d %Y',                 # August 14 2017
    '%d.%m.%Y %H:%M:%S',        # 08.03.2014 10:28:24
    'before %b-%Y',             # before aug-1996
    '%Y-%m-%d %H:%M:%S (%Z%z)'  # 2017-09-26 11:38:29 (GMT+00:00)
]


class PywhoisError(Exception):
    pass


def datetime_parse(s):
    for known_format in KNOWN_FORMATS:
        try:
            s = datetime.strptime(s, known_format)
            break
        except ValueError:
            pass  # Wrong format, keep trying
    return s


def cast_date(s, dayfirst=False, yearfirst=False):
    """Convert any date string found in WHOIS to a datetime object."""
    if DATEUTIL:
        try:
            return dp.parse(
                s,
                tzinfos=tz_data,
                dayfirst=dayfirst,
                yearfirst=yearfirst
            ).replace(tzinfo=None)
        except Exception:
            return datetime_parse(s)
    else:
        return datetime_parse(s)


class WhoisEntry(dict):
    """Base class for parsing a Whois entries."""
    # regular expressions to extract domain data from whois profile
    # child classes will override this
    _regex = {
        'domain_name':            r'Domain Name: *(.+)',
        'registrar':              r'Registrar: *(.+)',
        'whois_server':           r'Whois Server: *(.+)',
        'referral_url':           r'Referral URL: *(.+)',  # http url of whois_server
        'updated_date':           r'Updated Date: *(.+)',
        'creation_date':          r'Creation Date: *(.+)',
        'expiration_date':        r'Expir\w+ Date: *(.+)',
        'name_servers':           r'Name Server: *(.+)',  # list of name servers
        'status':                 r'Status: *(.+)',  # list of statuses
        'emails':                 EMAIL_REGEX,  # list of email s
        'dnssec':                 r'dnssec: *([\S]+)',
        'name':                   r'Registrant Name: *(.+)',
        'org':                    r'Registrant\s*Organization: *(.+)',
        'address':                r'Registrant Street: *(.+)',
        'city':                   r'Registrant City: *(.+)',
        'state':                  r'Registrant State/Province: *(.+)',
        'registrant_postal_code': r'Registrant Postal Code: *(.+)',
        'country':                r'Registrant Country: *(.+)',
    }
    dayfirst = False
    yearfirst = False

    def __init__(self, domain, text, regex=None):
        if 'This TLD has no whois server, but you can access the whois database at' in text:
            raise PywhoisError(text)
        else:
            self.domain = domain
            self.text = text
            if regex is not None:
                self._regex = regex
            self.parse()

    def parse(self):
        """The first time an attribute is called it will be calculated here.
        The attribute is then set to be accessed directly by subsequent calls.
        """
        for attr, regex in list(self._regex.items()):
            if regex:
                values = []
                for data in re.findall(regex, self.text, re.IGNORECASE | re.M):

                    matches = data if isinstance(data, tuple) else [data]
                    for value in matches:
                        value = self._preprocess(attr, value)
                        if value and value not in values:
                            # avoid duplicates
                            values.append(value)
                if values and attr in ('registrar', 'whois_server', 'referral_url'):
                    values = values[-1]  # ignore junk
                if len(values) == 1:
                    values = values[0]
                elif not values:
                    values = None

                self[attr] = values

    def _preprocess(self, attr, value):
        value = value.strip()
        if value and isinstance(value, basestring) and not value.isdigit() and '_date' in attr:
            # try casting to date format
            value = cast_date(
                value,
                dayfirst=self.dayfirst,
                yearfirst=self.yearfirst)
        return value

    def __setitem__(self, name, value):
        super(WhoisEntry, self).__setitem__(name, value)

    def __getattr__(self, name):
        return self.get(name)

    def __str__(self):
        def handler(e): return str(e)
        return json.dumps(self, indent=2, default=handler)

    def __getstate__(self):
        return self.__dict__

    def __setstate__(self, state):
        self.__dict__ = state

    @staticmethod
    def load(domain, text):
        """Given whois output in ``text``, return an instance of ``WhoisEntry``
        that represents its parsed contents.
        """
        if text.strip() == 'No whois server is known for this kind of object.':
            raise PywhoisError(text)

        if domain.endswith('.com'):
            return WhoisCom(domain, text)
        elif domain.endswith('.net'):
            return WhoisNet(domain, text)
        elif domain.endswith('.org'):
            return WhoisOrg(domain, text)
        elif domain.endswith('.name'):
            return WhoisName(domain, text)
        elif domain.endswith('.me'):
            return WhoisMe(domain, text)
        elif domain.endswith('.ae'):
            return WhoisAe(domain, text)
        elif domain.endswith('.au'):
            return WhoisAU(domain, text)
        elif domain.endswith('.ru'):
            return WhoisRu(domain, text)
        elif domain.endswith('.us'):
            return WhoisUs(domain, text)
        elif domain.endswith('.uk'):
            return WhoisUk(domain, text)
        elif domain.endswith('.fr'):
            return WhoisFr(domain, text)
        elif domain.endswith('.nl'):
            return WhoisNl(domain, text)
        elif domain.endswith('.lt'):
            return WhoisLt(domain, text)
        elif domain.endswith('.fi'):
            return WhoisFi(domain, text)
        elif domain.endswith('.hr'):
            return WhoisHr(domain, text)
        elif domain.endswith('.hn'):
            return WhoisHn(domain, text)
        elif domain.endswith('.hk'):
            return WhoisHk(domain, text)
        elif domain.endswith('.jp'):
            return WhoisJp(domain, text)
        elif domain.endswith('.pl'):
            return WhoisPl(domain, text)
        elif domain.endswith('.br'):
            return WhoisBr(domain, text)
        elif domain.endswith('.eu'):
            return WhoisEu(domain, text)
        elif domain.endswith('.ee'):
            return WhoisEe(domain, text)
        elif domain.endswith('.kr'):
            return WhoisKr(domain, text)
        elif domain.endswith('.pt'):
            return WhoisPt(domain, text)
        elif domain.endswith('.bg'):
            return WhoisBg(domain, text)
        elif domain.endswith('.de'):
            return WhoisDe(domain, text)
        elif domain.endswith('.at'):
            return WhoisAt(domain, text)
        elif domain.endswith('.ca'):
            return WhoisCa(domain, text)
        elif domain.endswith('.be'):
            return WhoisBe(domain, text)
        elif domain.endswith('.рф'):
            return WhoisRf(domain, text)
        elif domain.endswith('.info'):
            return WhoisInfo(domain, text)
        elif domain.endswith('.su'):
            return WhoisSu(domain, text)
        elif domain.endswith('.si'):
            return WhoisSi(domain, text)
        elif domain.endswith('.kg'):
            return WhoisKg(domain, text)
        elif domain.endswith('.io'):
            return WhoisIo(domain, text)
        elif domain.endswith('.biz'):
            return WhoisBiz(domain, text)
        elif domain.endswith('.mobi'):
            return WhoisMobi(domain, text)
        elif domain.endswith('.ch'):
            return WhoisChLi(domain, text)
        elif domain.endswith('.li'):
            return WhoisChLi(domain, text)
        elif domain.endswith('.id'):
            return WhoisID(domain, text)
        elif domain.endswith('.sk'):
            return WhoisSK(domain, text)
        elif domain.endswith('.se'):
            return WhoisSe(domain, text)
        elif domain.endswith('.no'):
            return WhoisNo(domain, text)
        elif domain.endswith('.nu'):
            return WhoisSe(domain, text)
        elif domain.endswith('.is'):
            return WhoisIs(domain, text)
        elif domain.endswith('.dk'):
            return WhoisDk(domain, text)
        elif domain.endswith('.it'):
            return WhoisIt(domain, text)
        elif domain.endswith('.mx'):
            return WhoisMx(domain, text)
        elif domain.endswith('.ai'):
            return WhoisAi(domain, text)
        elif domain.endswith('.il'):
            return WhoisIl(domain, text)
        elif domain.endswith('.in'):
            return WhoisIn(domain, text)
        elif domain.endswith('.cat'):
            return WhoisCat(domain, text)
        elif domain.endswith('.ie'):
            return WhoisIe(domain, text)
        elif domain.endswith('.nz'):
            return WhoisNz(domain, text)
        elif domain.endswith('.space'):
            return WhoisSpace(domain, text)
        elif domain.endswith('.lu'):
            return WhoisLu(domain, text)
        elif domain.endswith('.cz'):
            return WhoisCz(domain, text)
        elif domain.endswith('.online'):
            return WhoisOnline(domain, text)
        elif domain.endswith('.cn'):
            return WhoisCn(domain, text)
        elif domain.endswith('.app'):
            return WhoisApp(domain, text)
        elif domain.endswith('.money'):
            return WhoisMoney(domain, text)
        elif domain.endswith('.cl'):
            return WhoisCl(domain, text)
        elif domain.endswith('.ar'):
            return WhoisAr(domain, text)
        elif domain.endswith('.by'):
            return WhoisBy(domain, text)
        elif domain.endswith('.cr'):
            return WhoisCr(domain, text)
        elif domain.endswith('.do'):
            return WhoisDo(domain, text)
        elif domain.endswith('.jobs'):
            return WhoisJobs(domain, text)
        elif domain.endswith('.lat'):
            return WhoisLat(domain, text)
        elif domain.endswith('.pe'):
            return WhoisPe(domain, text)
        elif domain.endswith('.ro'):
            return WhoisRo(domain, text)
        elif domain.endswith('.sa'):
            return WhoisSa(domain, text)
        elif domain.endswith('.tw'):
            return WhoisTw(domain, text)
        elif domain.endswith('.tr'):
            return WhoisTr(domain, text)
        elif domain.endswith('.ve'):
            return WhoisVe(domain, text)
        elif domain.endswith('.ua'):
            if domain.endswith('.pp.ua'):
                return WhoisPpUa(domain, text)
            return WhoisUA(domain, text)
        elif domain.endswith('.укр') or domain.endswith('.xn--j1amh'):
            return WhoisUkr(domain, text)
        elif domain.endswith('.kz'):
            return WhoisKZ(domain, text)
        elif domain.endswith('.ir'):
            return WhoisIR(domain, text)
        elif domain.endswith('.中国'):
            return WhoisZhongGuo(domain, text)
        elif domain.endswith('.website'):
            return WhoisWebsite(domain, text)
        elif domain.endswith('.sg'):
            return WhoisSG(domain, text)
        elif domain.endswith('.ml'):
            return WhoisML(domain, text)
        elif domain.endswith('.ooo'):
            return WhoisOoo(domain, text)
        elif domain.endswith('.group'):
            return WhoisGroup(domain, text)
        elif domain.endswith('.market'):
            return WhoisMarket(domain, text)
        elif domain.endswith('.za'):
            return WhoisZa(domain, text)
        elif domain.endswith('.bw'):
            return WhoisBw(domain, text)
        elif domain.endswith('.bz'):
            return WhoisBz(domain, text)
        elif domain.endswith('.city'):
            return WhoisCity(domain, text)
        elif domain.endswith('.design'):
            return WhoisDesign(domain, text)
        elif domain.endswith('.studio'):
            return WhoisStudio(domain, text)
        elif domain.endswith('.style'):
            return WhoisStyle(domain, text)
        elif domain.endswith('.рус') or domain.endswith('.xn--p1acf'):
            return WhoisPyc(domain, text)
<<<<<<< HEAD
        elif domain.endswith('.life'):
            return WhoisLife(domain, text)
=======
        elif domain.endswith('.tn'):
            return WhoisTN(domain, text)
>>>>>>> 046395b4
        else:
            return WhoisEntry(domain, text)


class WhoisCl(WhoisEntry):
    """Whois parser for .cl domains"""

    regex = {
        'domain_name': r'Domain name: *(.+)',
        'registrant_name': r'Registrant name: *(.+)',
        'registrant_organization': r'Registrant organisation: *(.+)',
        'registrar': r'registrar name: *(.+)',
        'registrar_url': r'Registrar URL: *(.+)',
        'creation_date': r'Creation date: *(.+)',
        'expiration_date': r'Expiration date: *(.+)',
        'name_servers': r'Name server: *(.+)',  # list of name servers
    }

    def __init__(self, domain, text):
        if 'No match for "' in text:
            raise PywhoisError(text)
        else:
            WhoisEntry.__init__(self, domain, text, self.regex)


class WhoisSG(WhoisEntry):
    """Whois parser for .sg domains"""

    regex = {
        'domain_name':      r'Domain name: *(.+)',
        'registrant_name':  r'Registrant:\n\s+Name:(.+)',
        'registrar':        r'Registrar: *(.+)',
        'creation_date':    r'Creation date: *(.+)',
        'expiration_date':  r'Expiration date: *(.+)',
        'dnssec':           r'DNSSEC:\n(.*)',
    }

    def __init__(self, domain, text):

        if 'Domain Not Found' in text:
            raise PywhoisError(text)
        else:
            WhoisEntry.__init__(self, domain, text, self.regex)

        nsmatch = re.compile('Name Servers:(.*?)DNSSEC:', re.DOTALL).search(text)
        if nsmatch:
            self['name_servers'] = [line.strip() for line in nsmatch.groups()[0].strip().splitlines()]

        techmatch = re.compile('Technical Contact:(.*?)Name Servers:', re.DOTALL).search(text)
        if techmatch:
            for line in techmatch.groups()[0].strip().splitlines():
                self['technical_contact_' + line.split(':')[0].strip().lower()] = line.split(':')[1].strip()


class WhoisPe(WhoisEntry):
    """Whois parser for .pe domains"""

    regex = {
        'domain_name':              r'Domain name: *(.+)',
        'status':                   r'Domain Status: *(.+)',
        'whois_server':             r'WHOIS Server: *(.+)',
        'registrant_name':          r'Registrant name: *(.+)',
        'registrar':                r'Sponsoring Registrar: *(.+)',
        'admin':                    r'Admin Name: *(.+)',
        'admin_email':              r'Admin Email: *(.+)',
        'dnssec':                   r'DNSSEC: *(.+)',
        'name_servers':             r'Name server: *(.+)',  # list of name servers
    }

    def __init__(self, domain, text):
        if 'No match for "' in text:
            raise PywhoisError(text)
        else:
            WhoisEntry.__init__(self, domain, text, self.regex)


class WhoisSpace(WhoisEntry):
    """Whois parser for .space domains"""

    def __init__(self, domain, text):
        if 'No match for "' in text:
            raise PywhoisError(text)
        else:
            WhoisEntry.__init__(self, domain, text)


class WhoisCom(WhoisEntry):
    """Whois parser for .com domains"""

    def __init__(self, domain, text):
        if 'No match for "' in text:
            raise PywhoisError(text)
        else:
            WhoisEntry.__init__(self, domain, text)


class WhoisNet(WhoisEntry):
    """Whois parser for .net domains"""

    def __init__(self, domain, text):
        if 'No match for "' in text:
            raise PywhoisError(text)
        else:
            WhoisEntry.__init__(self, domain, text)


class WhoisOrg(WhoisEntry):
    """Whois parser for .org domains"""
    regex = {
        'domain_name':      r'Domain Name: *(.+)',
        'registrar':        r'Registrar: *(.+)',
        'whois_server':     r'Whois Server: *(.+)',  # empty usually
        'referral_url':     r'Referral URL: *(.+)',  # http url of whois_server: empty usually
        'updated_date':     r'Updated Date: *(.+)',
        'creation_date':    r'Creation Date: *(.+)',
        'expiration_date':  r'Registry Expiry Date: *(.+)',
        'name_servers':     r'Name Server: *(.+)',  # list of name servers
        'status':           r'Status: *(.+)',  # list of statuses
        'emails':           EMAIL_REGEX,  # list of email addresses
    }

    def __init__(self, domain, text):
        if text.strip().startswith('NOT FOUND') or text.strip().startswith('Domain not found'):
            raise PywhoisError(text)
        else:
            WhoisEntry.__init__(self, domain, text)


class WhoisRo(WhoisEntry):
    """Whois parser for .ro domains"""
    regex = {
        'domain_name':      r'Domain Name: *(.+)',
        'domain_status':    r'Domain Status: *(.+)',
        'registrar':        r'Registrar: *(.+)',

        'referral_url':     r'Referral URL: *(.+)',  # http url of whois_server: empty usually

        'creation_date':    r'Registered On: *(.+)',
        'expiration_date':  r'Expires On: *(.+)',
        'name_servers':     r'Nameserver: *(.+)',  # list of name servers
        'status':           r'Status: *(.+)',  # list of statuses
        'dnssec':           r'DNSSEC: *(.+)',
    }

    def __init__(self, domain, text):
        if text.strip() == 'NOT FOUND':
            raise PywhoisError(text)
        else:
            WhoisEntry.__init__(self, domain, text, self.regex)


class WhoisRu(WhoisEntry):
    """Whois parser for .ru domains"""
    regex = {
        'domain_name':      r'domain: *(.+)',
        'registrar':        r'registrar: *(.+)',
        'creation_date':    r'created: *(.+)',
        'expiration_date':  r'paid-till: *(.+)',
        'updated_date':     None,
        'name_servers':     r'nserver: *(.+)',  # list of name servers
        'status':           r'state: *(.+)',  # list of statuses
        'emails':           EMAIL_REGEX,  # list of email addresses
        'org':              r'org: *(.+)'
    }

    def __init__(self, domain, text):
        if 'No entries found' in text:
            raise PywhoisError(text)
        else:
            WhoisEntry.__init__(self, domain, text, self.regex)


class WhoisNl(WhoisEntry):
    """Whois parser for .nl domains"""
    regex = {
        'domain_name':           r'Domain Name: *(.+)',
        'expiration_date':       r'Date\sout\sof\squarantine:\s*(.+)',
        'updated_date':          r'Updated\sDate:\s*(.+)',
        'creation_date':         r'Creation\sDate:\s*(.+)',
        'status':                r'Status: *(.+)',  # list of statuses
        'name':                  None,
        'registrar':             r'Registrar:\s*(.*\n)',
        'registrar_address':     r'Registrar:\s*(?:.*\n){1}\s*(.*)',
        'registrar_postal_code': r'Registrar:\s*(?:.*\n){2}\s*(\S*)\s(?:.*)',
        'registrar_city':        r'Registrar:\s*(?:.*\n){2}\s*(?:\S*)\s(.*)',
        'registrar_country':     r'Registrar:\s*(?:.*\n){3}\s*(.*)',
        'dnssec':                r'DNSSEC: *(.+)',
    }

    def __init__(self, domain, text):
        if text.endswith('is free'):
            raise PywhoisError(text)
        else:
            WhoisEntry.__init__(self, domain, text, self.regex)

        match = re.compile(r'Domain nameservers:(.*?)Record maintained by', re.DOTALL).search(text)
        if match:
            duplicate_nameservers_with_ip = [line.strip()
                                             for line in match.groups()[0].strip().splitlines()]
            duplicate_nameservers_without_ip = [nameserver.split(' ')[0]
                                                for nameserver in duplicate_nameservers_with_ip]
            self['name_servers'] = sorted(list(set(duplicate_nameservers_without_ip)))
            
            
class WhoisLt(WhoisEntry):
    """Whois parser for .lt domains"""
    regex = {
        'domain_name':         r'Domain:\s?(.+)',
        'expiration_date':     r'Expires:\s?(.+)',
        'creation_date':       r'Registered:\s?(.+)',
        'status':              r'\nStatus:\s?(.+)',  # list of statuses
        'name':                None,
    }

    def __init__(self, domain, text):
        if text.endswith('available'):
            raise PywhoisError(text)
        else:
            WhoisEntry.__init__(self, domain, text, self.regex)

        match = re.compile(r'Domain nameservers:(.*?)Record maintained by', re.DOTALL).search(text)
        if match:
            duplicate_nameservers_with_ip = [line.strip()
                                             for line in match.groups()[0].strip().splitlines()]
            duplicate_nameservers_without_ip = [nameserver.split(' ')[0]
                                                for nameserver in duplicate_nameservers_with_ip]
            self['name_servers'] = sorted(list(set(duplicate_nameservers_without_ip)))            


class WhoisName(WhoisEntry):
    """Whois parser for .name domains"""
    regex = {
        'domain_name_id':  r'Domain Name ID: *(.+)',
        'domain_name':     r'Domain Name: *(.+)',
        'registrar_id':    r'Sponsoring Registrar ID: *(.+)',
        'registrar':       r'Sponsoring Registrar: *(.+)',
        'registrant_id':   r'Registrant ID: *(.+)',
        'admin_id':        r'Admin ID: *(.+)',
        'technical_id':    r'Tech ID: *(.+)',
        'billing_id':      r'Billing ID: *(.+)',
        'creation_date':   r'Created On: *(.+)',
        'expiration_date': r'Expires On: *(.+)',
        'updated_date':    r'Updated On: *(.+)',
        'name_server_ids': r'Name Server ID: *(.+)',  # list of name server ids
        'name_servers':    r'Name Server: *(.+)',  # list of name servers
        'status':          r'Domain Status: *(.+)',  # list of statuses
    }

    def __init__(self, domain, text):
        if 'No match for ' in text:
            raise PywhoisError(text)
        else:
            WhoisEntry.__init__(self, domain, text, self.regex)


class WhoisUs(WhoisEntry):
    """Whois parser for .us domains"""
    regex = {
        'domain_name':                    r'Domain Name: *(.+)',
        'domain__id':                     r'Domain ID: *(.+)',
        'whois_server':                   r'Registrar WHOIS Server: *(.+)',

        'registrar':                      r'Registrar: *(.+)',
        'registrar_id':                   r'Registrar IANA ID: *(.+)',
        'registrar_url':                  r'Registrar URL: *(.+)',
        'registrar_email':                r'Registrar Abuse Contact Email: *(.+)',
        'registrar_phone':                r'Registrar Abuse Contact Phone: *(.+)',

        'status':                         r'Domain Status: *(.+)',  # list of statuses

        'registrant_id':                  r'Registry Registrant ID: *(.+)',
        'registrant_name':                r'Registrant Name: *(.+)',
        'registrant_organization':        r'Registrant Organization: *(.+)',
        'registrant_street':              r'Registrant Street: *(.+)',
        'registrant_city':                r'Registrant City: *(.+)',
        'registrant_state_province':      r'Registrant State/Province: *(.+)',
        'registrant_postal_code':         r'Registrant Postal Code: *(.+)',
        'registrant_country':             r'Registrant Country: *(.+)',
        'registrant_phone':               r'Registrant Phone: *(.+)',
        'registrant_email':               r'Registrant Email: *(.+)',
        'registrant_fax':                 r'Registrant Fax: *(.+)',
        'registrant_application_purpose': r'Registrant Application Purpose: *(.+)',
        'registrant_nexus_category':      r'Registrant Nexus Category: *(.+)',

        'admin_id':                       r'Registry Admin ID: *(.+)',
        'admin':                          r'Admin Name: *(.+)',
        'admin_organization':             r'Admin Organization: *(.+)',
        'admin_street':                   r'Admin Street: *(.+)',
        'admin_city':                     r'Admin City: *(.+)',
        'admin_state_province':           r'Admin State/Province: *(.+)',
        'admin_postal_code':              r'Admin Postal Code: *(.+)',
        'admin_country':                  r'Admin Country: *(.+)',
        'admin_phone':                    r'Admin Phone: *(.+)',
        'admin_email':                    r'Admin Email: *(.+)',
        'admin_fax':                      r'Admin Fax: *(.+)',
        'admin_application_purpose':      r'Admin Application Purpose: *(.+)',
        'admin_nexus_category':           r'Admin Nexus Category: *(.+)',

        'tech_id':                        r'Registry Tech ID: *(.+)',
        'tech_name':                      r'Tech Name: *(.+)',
        'tech_organization':              r'Tech Organization: *(.+)',
        'tech_street':                    r'Tech Street: *(.+)',
        'tech_city':                      r'Tech City: *(.+)',
        'tech_state_province':            r'Tech State/Province: *(.+)',
        'tech_postal_code':               r'Tech Postal Code: *(.+)',
        'tech_country':                   r'Tech Country: *(.+)',
        'tech_phone':                     r'Tech Phone: *(.+)',
        'tech_email':                     r'Tech Email: *(.+)',
        'tech_fax':                       r'Tech Fax: *(.+)',
        'tech_application_purpose':       r'Tech Application Purpose: *(.+)',
        'tech_nexus_category':            r'Tech Nexus Category: *(.+)',

        'name_servers':                   r'Name Server: *(.+)',  # list of name servers

        'creation_date':                  r'Creation Date: *(.+)',
        'expiration_date':                r'Registry Expiry Date: *(.+)',
        'updated_date':                   r'Updated Date: *(.+)',
    }

    def __init__(self, domain, text):
        if 'Not found:' in text:
            raise PywhoisError(text)
        else:
            WhoisEntry.__init__(self, domain, text, self.regex)


class WhoisPl(WhoisEntry):
    """Whois parser for .pl domains"""
    regex = {
        'domain_name':                    r'DOMAIN NAME: *(.+)\n',
        'name_servers':                   r'nameservers:((?:\s+.+\n+)*)',
        'registrar':                      r'REGISTRAR:\s*(.+)',
        'registrar_url':                  r'URL: *(.+)',        # not available
        'status':                         r'Registration status:\n\s*(.+)',  # not available
        'registrant_name':                r'Registrant:\n\s*(.+)',   # not available
        'creation_date':                  r'(?<! )created: *(.+)\n',
        'expiration_date':                r'renewal date: *(.+)',
        'updated_date':                   r'last modified: *(.+)\n',
    }

    def __init__(self, domain, text):
        if 'No information available about domain name' in text:
            raise PywhoisError(text)
        else:
            WhoisEntry.__init__(self, domain, text, self.regex)


class WhoisGroup(WhoisEntry):
    """Whois parser for .group domains"""
    regex = {
        'domain_name':                    r'Domain Name: *(.+)',
        'domain_id':                      r'Registry Domain ID:(.+)',
        'whois_server':                   r'Registrar WHOIS Server: *(.+)',
        'registrar_url':                  r'Registrar URL: *(.+)',
        'updated_date':                   r'Updated Date: (.+)',
        'creation_date':                  r'Creation Date: (.+)',
        'expiration_date':                r'Expir\w+ Date:\s?(.+)',
        'registrar':                      r'Registrar:(.+)',
        'status':                         r'Domain status: *(.+)',
        'registrant_name':                r'Registrant Name:(.+)',
        'name_servers':                   r'Name Server: *(.+)',
    }

    def __init__(self, domain, text):
        if 'Domain not found' in text:
            raise PywhoisError(text)
        else:
            WhoisEntry.__init__(self, domain, text, self.regex)


class WhoisCa(WhoisEntry):
    """Whois parser for .ca domains"""
    regex = {
        'domain_name':                    r'Domain name: *(.+)',
        'whois_server':                   r'Registrar WHOIS Server: *(.+)',
        'registrar':                      r'Registrar: *(.+)',
        'registrar_url':                  r'Registrar URL: *(.+)',
        'registrant_name':                r'Registrant Name: *(.+)',
        'registrant_number':              r'Registry Registrant ID: *(.+)',
        'admin_name':                     r'Admin Name: *(.+)',
        'status':                         r'Domain status: *(.+)',
        'emails':                         r'Email: *(.+)',
        'updated_date':                   r'Updated Date: *(.+)',
        'creation_date':                  r'Creation Date: *(.+)',
        'expiration_date':                r'Expiry Date: *(.+)',
        'phone':                          r'Phone: *(.+)',
        'fax':                            r'Fax: *(.+)',
        'dnssec':                         r'dnssec: *([\S]+)',
        'name_servers':                   r'Name Server: *(.+)',
    }

    def __init__(self, domain, text):
        if 'Domain status:         available' in text or 'Not found:' in text:
            raise PywhoisError(text)
        else:
            WhoisEntry.__init__(self, domain, text, self.regex)


class WhoisMe(WhoisEntry):
    """Whois parser for .me domains"""
    regex = {
        'domain_id':                   r'Registry Domain ID:(.+)',
        'domain_name':                 r'Domain Name:(.+)',
        'creation_date':               r'Creation Date:(.+)',
        'updated_date':                r'Updated Date:(.+)',
        'expiration_date':             r'Registry Expiry Date: (.+)',
        'registrar':                   r'Registrar:(.+)',
        'status':                      r'Domain Status:(.+)',  # list of statuses
        'registrant_id':               r'Registrant ID:(.+)',
        'registrant_name':             r'Registrant Name:(.+)',
        'registrant_org':              r'Registrant Organization:(.+)',
        'registrant_address':          r'Registrant Address:(.+)',
        'registrant_address2':         r'Registrant Address2:(.+)',
        'registrant_address3':         r'Registrant Address3:(.+)',
        'registrant_city':             r'Registrant City:(.+)',
        'registrant_state_province':   r'Registrant State/Province:(.+)',
        'registrant_country':          r'Registrant Country/Economy:(.+)',
        'registrant_postal_code':      r'Registrant Postal Code:(.+)',
        'registrant_phone':            r'Registrant Phone:(.+)',
        'registrant_phone_ext':        r'Registrant Phone Ext\.:(.+)',
        'registrant_fax':              r'Registrant FAX:(.+)',
        'registrant_fax_ext':          r'Registrant FAX Ext\.:(.+)',
        'registrant_email':            r'Registrant E-mail:(.+)',
        'admin_id':                    r'Admin ID:(.+)',
        'admin_name':                  r'Admin Name:(.+)',
        'admin_org':                   r'Admin Organization:(.+)',
        'admin_address':               r'Admin Address:(.+)',
        'admin_address2':              r'Admin Address2:(.+)',
        'admin_address3':              r'Admin Address3:(.+)',
        'admin_city':                  r'Admin City:(.+)',
        'admin_state_province':        r'Admin State/Province:(.+)',
        'admin_country':               r'Admin Country/Economy:(.+)',
        'admin_postal_code':           r'Admin Postal Code:(.+)',
        'admin_phone':                 r'Admin Phone:(.+)',
        'admin_phone_ext':             r'Admin Phone Ext\.:(.+)',
        'admin_fax':                   r'Admin FAX:(.+)',
        'admin_fax_ext':               r'Admin FAX Ext\.:(.+)',
        'admin_email':                 r'Admin E-mail:(.+)',
        'tech_id':                     r'Tech ID:(.+)',
        'tech_name':                   r'Tech Name:(.+)',
        'tech_org':                    r'Tech Organization:(.+)',
        'tech_address':                r'Tech Address:(.+)',
        'tech_address2':               r'Tech Address2:(.+)',
        'tech_address3':               r'Tech Address3:(.+)',
        'tech_city':                   r'Tech City:(.+)',
        'tech_state_province':         r'Tech State/Province:(.+)',
        'tech_country':                r'Tech Country/Economy:(.+)',
        'tech_postal_code':            r'Tech Postal Code:(.+)',
        'tech_phone':                  r'Tech Phone:(.+)',
        'tech_phone_ext':              r'Tech Phone Ext\.:(.+)',
        'tech_fax':                    r'Tech FAX:(.+)',
        'tech_fax_ext':                r'Tech FAX Ext\.:(.+)',
        'tech_email':                  r'Tech E-mail:(.+)',
        'name_servers':                r'Nameservers:(.+)',  # list of name servers
    }

    def __init__(self, domain, text):
        if 'NOT FOUND' in text:
            raise PywhoisError(text)
        else:
            WhoisEntry.__init__(self, domain, text, self.regex)


class WhoisUk(WhoisEntry):
    """Whois parser for .uk domains"""
    regex = {
        'domain_name':                    r'Domain name:\s*(.+)',

        'registrar':                      r'Registrar:\s*(.+)',
        'registrar_url':                  r'URL:\s*(.+)',

        'status':                         r'Registration status:\s*(.+)',  # list of statuses

        'registrant_name':                r'Registrant:\s*(.+)',
        'registrant_type':                r'Registrant type:\s*(.+)',
        'registrant_street':              r'Registrant\'s address:\s*(?:.*\n){2}\s+(.*)',
        'registrant_city':                r'Registrant\'s address:\s*(?:.*\n){3}\s+(.*)',
        'registrant_country':             r'Registrant\'s address:\s*(?:.*\n){5}\s+(.*)',

        'creation_date':                  r'Registered on:\s*(.+)',
        'expiration_date':                r'Expiry date:\s*(.+)',
        'updated_date':                   r'Last updated:\s*(.+)',

        'name_servers':                   r'Name servers:\s*(.+)',
    }

    def __init__(self, domain, text):
        if 'No match for ' in text:
            raise PywhoisError(text)
        else:
            WhoisEntry.__init__(self, domain, text, self.regex)


class WhoisFr(WhoisEntry):
    """Whois parser for .fr domains"""
    regex = {
        'domain_name':      r'domain: *(.+)',
        'registrar':        r'registrar: *(.+)',
        'creation_date':    r'created: *(.+)',
        'expiration_date':  r'Expir\w+ Date:\s?(.+)',
        'name_servers':     r'nserver: *(.+)',  # list of name servers
        'status':           r'status: *(.+)',  # list of statuses
        'emails':           EMAIL_REGEX,  # list of email addresses
        'updated_date':     r'last-update: *(.+)',
    }

    def __init__(self, domain, text):
        if 'No entries found' in text:
            raise PywhoisError(text)
        else:
            WhoisEntry.__init__(self, domain, text, self.regex)


class WhoisFi(WhoisEntry):
    """Whois parser for .fi domains"""
    regex = {
        'domain_name':                    r'domain\.*: *([\S]+)',
        'name':                           r'Holder\s*name\.*: (.+)',
        'address':                        r'[Holder\w\W]address\.*: (.+)',
        'phone':                          r'Holder[\s\w\W]+phone\.*: (.+)',
        'email':                          r'holder email\.*: *([\S]+)',
        'status':                         r'status\.*: (.+)',  # list of statuses
        'creation_date':                  r'created\.*: *([\S]+)',
        'updated_date':                   r'modified\.*: *([\S]+)',
        'expiration_date':                r'expires\.*: *([\S]+)',
        'name_servers':                   r'nserver\.*: *([\S]+) \[\S+\]',  # list of name servers
        'name_server_statuses':           r'nserver\.*: *([\S]+ \[\S+\])',  # list of name servers and statuses
        'dnssec':                         r'dnssec\.*: *([\S]+)',
        'registrar':                      r'Registrar\s*registrar\.*: (.+)',
        'registrar_site':                 r'Registrar[\s\w\W]+www\.*: (.+)'

    }

    dayfirst = True

    def __init__(self, domain, text):
        if 'Domain not ' in text:
            raise PywhoisError(text)
        else:
            WhoisEntry.__init__(self, domain, text, self.regex)


class WhoisJp(WhoisEntry):
    """Whois parser for .jp domains"""
    regex = {
        'domain_name':      r'.*\[Domain Name\]\s*(.+)',
        'registrant_org':   r'.*\[(?:Organization|Registrant)\](.+)',
        'creation_date':    r'\[(?:Registered Date|Created on)\]\s*(.+)',
        'expiration_date':  r'\[Expires on\]\s*(.+)',
        'name_servers':     r'.*\[Name Server\]\s*(.+)',  # list of name servers
        'updated_date':     r'\[Last Updated?\]\s?(.+)',
        'status':           r'\[(?:State|Status)\]\s*(.+)',  # list of statuses
    }

    def __init__(self, domain, text):
        if 'No match!!' in text:
            raise PywhoisError(text)
        else:
            WhoisEntry.__init__(self, domain, text, self.regex)


class WhoisAU(WhoisEntry):
    """Whois parser for .au domains"""
    regex = {
        'domain_name':                    r'Domain Name: *(.+)\n',
        'updated_date':                   r'Last Modified: *(.+)\n',
        'registrar':                      r'Registrar Name: *(.+)\n',
        'status':                         r'Status: *(.+)',
        'registrant_name':                r'Registrant: *(.+)',
        'registrant_contact_name':        r'Registrant Contact Name: (.+)',
        'name_servers':                   r'Name Server: *(.+)',
        'registrant_id':                  r'Registrant ID: *(.+)',
        'eligibility_type':               r'Eligibility Type: *(.+)',
    }

    def __init__(self, domain, text):
        if text.strip() == 'No Data Found':
            raise PywhoisError(text)
        else:
            WhoisEntry.__init__(self, domain, text, self.regex)


class WhoisEu(WhoisEntry):
    """Whois parser for .eu domains"""
    regex = {
        'domain_name':      r'Domain: *([^\n\r]+)',
        'tech_name':        r'Technical: *Name: *([^\n\r]+)',
        'tech_org':         r'Technical: *Name: *[^\n\r]+\s*Organisation: *([^\n\r]+)',
        'tech_phone':       r'Technical: *Name: *[^\n\r]+\s*Organisation: *[^\n\r]+\s*Language: *[^\n\r]+\s*Phone: *(['
                            r'^\n\r]+)',
        'tech_fax':         r'Technical: *Name: *[^\n\r]+\s*Organisation: *[^\n\r]+\s*Language: *[^\n\r]+\s*Phone: *['
                            r'^\n\r]+\s*Fax: *([^\n\r]+)',
        'tech_email':       r'Technical: *Name: *[^\n\r]+\s*Organisation: *[^\n\r]+\s*Language: *[^\n\r]+\s*Phone: *['
                            r'^\n\r]+\s*Fax: *[^\n\r]+\s*Email: *([^\n\r]+)',
        'registrar':        r'Registrar:\n *Name: *([^\n\r]+)',
        'registrar_url':    r'\n *Website: *([^\n\r]+)',
        'name_servers':     r'Name servers:\n *([\n\S\s]+)',  # list of name servers
    }

    def __init__(self, domain, text):
        if text.strip() == 'Status: AVAILABLE':
            raise PywhoisError(text)
        else:
            WhoisEntry.__init__(self, domain, text, self.regex)


class WhoisEe(WhoisEntry):
    """Whois parser for .ee domains"""
    regex = {
        'domain_name':      r'Domain: *[\n\r]+\s*name: *([^\n\r]+)',
        'status':           r'Domain: *[\n\r]+\s*name: *[^\n\r]+\sstatus: *([^\n\r]+)',
        'creation_date':    r'Domain: *[\n\r]+\s*name: *[^\n\r]+\sstatus: *[^\n\r]+\sregistered: *([^\n\r]+)',
        'updated_date':     r'Domain: *[\n\r]+\s*name: *[^\n\r]+\sstatus: *[^\n\r]+\sregistered: *[^\n\r]+\schanged: '
                            r'*([^\n\r]+)',
        'expiration_date':  r'Domain: *[\n\r]+\s*name: *[^\n\r]+\sstatus: *[^\n\r]+\sregistered: *[^\n\r]+\schanged: '
                            r'*[^\n\r]+\sexpire: *([^\n\r]+)',

        # 'tech_name': r'Technical: *Name: *([^\n\r]+)',
        # 'tech_org': r'Technical: *Name: *[^\n\r]+\s*Organisation: *([^\n\r]+)',
        # 'tech_phone': r'Technical: *Name: *[^\n\r]+\s*
        # Organisation: *[^\n\r]+\s*Language: *[^\n\r]+\s*Phone: *([^\n\r]+)',
        # 'tech_fax': r'Technical: *Name: *[^\n\r]+\s*
        # Organisation: *[^\n\r]+\s*Language: *[^\n\r]+\s*Phone: *[^\n\r]+\s*Fax: *([^\n\r]+)',
        # 'tech_email': r'Technical: *Name: *[^\n\r]+\s*
        # Organisation: *[^\n\r]+\s*Language: *[^\n\r]+\s*Phone: *[^\n\r]+\s*Fax: *[^\n\r]+\s*Email: *([^\n\r]+)',
        'registrar':        r'Registrar: *[\n\r]+\s*name: *([^\n\r]+)',
        'name_servers':     r'nserver: *(.*)',  # list of name servers
    }

    def __init__(self, domain, text):
        if text.strip() == 'Domain not found':
            raise PywhoisError(text)
        else:
            WhoisEntry.__init__(self, domain, text, self.regex)


class WhoisBr(WhoisEntry):
    """Whois parser for .br domains"""
    regex = {
        'domain_name':                   r'domain: *(.+)\n',
        'registrant_name':               r'owner: *([\S ]+)',
        'registrant_id':                 r'ownerid: *(.+)',
        'country':                       r'country: *(.+)',
        'owner_c':                       r'owner-c: *(.+)',
        'admin_c':                       r'admin-c: *(.+)',
        'tech_c':                        r'tech-c: *(.+)',
        'billing_c':                     r'billing-c: *(.+)',
        'name_server':                   r'nserver: *(.+)',
        'nsstat':                        r'nsstat: *(.+)',
        'nslastaa':                      r'nslastaa: *(.+)',
        'saci':                          r'saci: *(.+)',
        'creation_date':                 r'created: *(.+)',
        'updated_date':                  r'changed: *(.+)',
        'expiration_date':               r'expires: *(.+)',
        'status':                        r'status: *(.+)',
        'nic_hdl_br':                    r'nic-hdl-br: *(.+)',
        'person':                        r'person: *([\S ]+)',
        'email':                         r'e-mail: *(.+)',
    }

    def __init__(self, domain, text):

        if 'Not found:' in text:
            raise PywhoisError(text)
        else:
            WhoisEntry.__init__(self, domain, text, self.regex)

    def _preprocess(self, attr, value):
        value = value.strip()
        if value and isinstance(value, basestring) and '_date' in attr:
            # try casting to date format
            value = re.findall(r"[\w\s:.-\\/]+", value)[0].strip()
            value = cast_date(
                value,
                dayfirst=self.dayfirst,
                yearfirst=self.yearfirst)
        return value
        

class WhoisKr(WhoisEntry):
    """Whois parser for .kr domains"""

    regex = {
        'domain_name':            r'Domain Name\s*: *(.+)',
        'registrant_name':        r'Registrant\s*: *(.+)',
        'registrant_address':     r'Registrant Address\s*: *(.+)',
        'registrant_postal_code': r'Registrant Zip Code\s*: *(.+)',
        'admin_name':             r'Administrative Contact\(AC\)\s*: *(.+)',
        'admin_email':            r'AC E-Mail\s*: *(.+)',
        'admin_phone':            r'AC Phone Number\s*: *(.+)',
        'creation_date':          r'Registered Date\s*: *(.+)',
        'updated_date':           r'Last updated Date\s*: *(.+)',
        'expiration_date':        r'Expiration Date\s*: *(.+)',
        'registrar':              r'Authorized Agency\s*: *(.+)',
        'name_servers':           r'Host Name\s*: *(.+)',  # list of name servers
    }

    def __init__(self, domain, text):
        if text.endswith(' no match'):
            raise PywhoisError(text)
        else:
            WhoisEntry.__init__(self, domain, text, self.regex)


class WhoisPt(WhoisEntry):
    """Whois parser for .pt domains"""
    regex = {
        'domain_name':              r'Domain: *(.+)',
        'creation_date':            r'Creation Date: *(.+)',
        'expiration_date':          r'Expiration Date: *(.+)',
        'registrant_name':          r'Owner Name: *(.+)',
        'registrant_street':        r'Owner Address: *(.+)',
        'registrant_city':          r'Owner Locality: *(.+)',
        'registrant_postal_code':   r'Owner ZipCode: *(.+)',
        'registrant_email':         r'Owner Email: *(.+)',
        'admin':                    r'Admin Name: *(.+)',
        'admin_street':             r'Admin Address: *(.+)',
        'admin_city':               r'Admin Locality: *(.+)',
        'admin_postal_code':        r'Admin ZipCode: *(.+)',
        'admin_email':              r'Admin Email: *(.+)',
        'name_servers':             r'Name Server: *(.+) \|',  # list of name servers
        'status':                   r'Domain Status: *(.+)',  # list of statuses
        'emails':                   EMAIL_REGEX,  # list of email addresses
    }
    dayfirst = True

    def __init__(self, domain, text):
        if text.strip() == 'No entries found':
            raise PywhoisError(text)
        else:
            WhoisEntry.__init__(self, domain, text, self.regex)


class WhoisBg(WhoisEntry):
    """Whois parser for .bg domains"""
    regex = {
        'domain_name':      r'DOMAIN NAME: *(.+)\n',
        'status':           r'registration status: s*(.+)',
        'expiration_date':  r'expires at: *(.+)',
    }
    dayfirst = True

    def __init__(self, domain, text):
        if 'does not exist in database!' in text:
            raise PywhoisError(text)
        else:
            WhoisEntry.__init__(self, domain, text, self.regex)


class WhoisDe(WhoisEntry):
    """Whois parser for .de domains"""
    regex = {
        'domain_name':            r'Domain: *(.+)',
        'status':                 r'Status: *(.+)',
        'updated_date':           r'Changed: *(.+)',
        'name':                   r'name: *(.+)',
        'org':                    r'Organisation: *(.+)',
        'address':                r'Address: *(.+)',
        'registrant_postal_code': r'PostalCode: *(.+)',
        'city':                   r'City: *(.+)',
        'country_code':           r'CountryCode: *(.+)',
        'phone':                  r'Phone: *(.+)',
        'fax':                    r'Fax: *(.+)',
        'name_servers':           r'Nserver: *(.+)',  # list of name servers
        'emails':                 EMAIL_REGEX  # list of email addresses

    }

    def __init__(self, domain, text):
        if 'Status: free' in text:
            raise PywhoisError(text)
        else:
            WhoisEntry.__init__(self, domain, text, self.regex)


class WhoisAt(WhoisEntry):
    """Whois parser for .at domains"""
    regex = {
        'domain_name':            r'domain: *(.+)',
        'registrar':              r'registrar: *(.+)',
        'name':                   r'personname: *(.+)',
        'org':                    r'organization: *(.+)',
        'address':                r'street address: *(.+)',
        'registrant_postal_code': r'postal code: *(.+)',
        'city':                   r'city: *(.+)',
        'country':                r'country: *(.+)',
        'phone':                  r'phone: *(.+)',
        'fax':                    r'fax-no: *(.+)',
        'updated_date':           r'changed: *(.+)',
        'email':                  r'e-mail: *(.+)',
    }

    def __init__(self, domain, text):
        if 'Status: free' in text:
            raise PywhoisError(text)
        else:
            WhoisEntry.__init__(self, domain, text, self.regex)


class WhoisBe(WhoisEntry):
    """Whois parser for .be domains"""
    regex = {
        'name':     r'Name: *(.+)',
        'org':      r'Organisation: *(.+)',
        'phone':    r'Phone: *(.+)',
        'fax':      r'Fax: *(.+)',
        'email':    r'Email: *(.+)',
    }

    def __init__(self, domain, text):
        if 'Status: AVAILABLE' in text:
            raise PywhoisError(text)
        else:
            WhoisEntry.__init__(self, domain, text, self.regex)


class WhoisInfo(WhoisEntry):
    """Whois parser for .info domains"""
    regex = {
        'domain_name':            r'Domain Name: *(.+)',
        'registrar':              r'Registrar: *(.+)',
        'whois_server':           r'Whois Server: *(.+)',  # empty usually
        'referral_url':           r'Referral URL: *(.+)',  # http url of whois_server: empty usually
        'updated_date':           r'Updated Date: *(.+)',
        'creation_date':          r'Creation Date: *(.+)',
        'expiration_date':        r'Registry Expiry Date: *(.+)',
        'name_servers':           r'Name Server: *(.+)',  # list of name servers
        'status':                 r'Status: *(.+)',  # list of statuses
        'emails':                 EMAIL_REGEX,  # list of email addresses
        'name':                   r'Registrant Name: *(.+)',
        'org':                    r'Registrant Organization: *(.+)',
        'address':                r'Registrant Street: *(.+)',
        'city':                   r'Registrant City: *(.+)',
        'state':                  r'Registrant State/Province: *(.+)',
        'registrant_postal_code': r'Registrant Postal Code: *(.+)',
        'country':                r'Registrant Country: *(.+)',
    }

    def __init__(self, domain, text):
        if text.strip() == 'NOT FOUND':
            raise PywhoisError(text)
        else:
            WhoisEntry.__init__(self, domain, text, self.regex)


class WhoisRf(WhoisRu):
    """Whois parser for .su domains"""

    def __init__(self, domain, text):
        WhoisRu.__init__(self, domain, text)


class WhoisSu(WhoisRu):
    """Whois parser for .su domains"""

    def __init__(self, domain, text):
        WhoisRu.__init__(self, domain, text)


class WhoisBz(WhoisRu):
    """Whois parser for .bz domains"""
    regex = {
        'domain_name':                      r'Domain Name: *(.+)',
        'domain_id':                        r'Registry Domain ID: *(.+)',
        'whois_server':                     r'Registrar WHOIS Server: *(.+)',
        'registrar':                        r'Registrar: *(.+)',
        'registrar_id':                     r'Registrar IANA ID: *(.+)',
        'registrar_url':                    r'Registrar URL: *(.+)',
        
        'status':                           r'Domain Status: *(.+)',  # list of statuses
        
        'registrant_id':                    r'Registry Registrant ID: *(.+)',
        'registrant_name':                  r'Registrant Name: *(.+)',
        'registrant_organization':          r'Registrant Organization: *(.+)',
        'registrant_street':                r'Registrant Street: *(.+)',
        'registrant_city':                  r'Registrant City: *(.+)',
        'registrant_state_province':        r'Registrant State/Province: *(.+)',
        'registrant_postal_code':           r'Registrant Postal Code: *(.+)',
        'registrant_country':               r'Registrant Country: *(.+)',
        'registrant_phone_number':          r'(?:Registrant Phone|Registrar Abuse Contact Phone): *(.+)',
        'registrant_phone_number_ext':      r'Registrant Phone Ext: *(.+)',
        'registrant_email':                 r'(?:Registrant Email|Registrar Abuse Contact Email): *(.+)',

        'admin_id':                         r'Registry Admin ID: *(.+)',
        'admin_name':                       r'Admin Name: *(.+)',
        'admin_organization':               r'Admin Organization: *(.+)',
        'admin_street':                     r'Admin Street: *(.+)',
        'admin_city':                       r'Admin City: *(.+)',
        'admin_state_province':             r'Admin State/Province: *(.+)',
        'admin_postal_code':                r'Admin Postal Code: *(.+)',
        'admin_country':                    r'Admin Country: *(.+)',
        'admin_country_code':               r'Administrative Contact Country Code: *(.+)',
        'admin_phone_number':               r'Admin Phone: *(.+)',
        'admin_phone_number_ext':           r'Admin Phone Ext: *(.+)',
        'admin_email':                      r'Admin Email: *(.+)',

        'tech_id':                          r'Registry Tech ID: *(.+)',
        'tech_name':                        r'Tech Name: *(.+)',
        'tech_organization':                r'Tech Organization: *(.+)',
        'tech_street':                      r'Tech Street: *(.+)',
        'tech_city':                        r'Tech City: *(.+)',
        'tech_state_province':              r'Tech State/Province: *(.+)',
        'tech_postal_code':                 r'Tech Postal Code: *(.+)',
        'tech_country':                     r'Tech Country: *(.+)',
        'tech_phone_number':                r'Tech Phone: *(.+)',
        'tech_phone_number_ext':            r'Tech Phone Ext: *(.+)',
        'tech_email':                       r'Tech Email: *(.+)',

        'name_servers':                     r'Name Server: *(.+)',  # list of name servers
        'creation_date':                    r'Creation Date: *(.+)',
        'expiration_date':                  r'Registrar Registration Expiration Date: *(.+)',
        'updated_date':                     r'Updated Date: *(.+)',
        'dnssec':                           r'DNSSEC: *(.+)',
    }

    def __init__(self, domain, text):
        if 'No entries found' in text:
            raise PywhoisError(text)
        else:
            WhoisEntry.__init__(self, domain, text, self.regex)


class WhoisCity(WhoisRu):
    """Whois parser for .city domains"""

    def __init__(self, domain, text):
        WhoisRu.__init__(self, domain, text)


class WhoisDesign(WhoisRu):
    """Whois parser for .design domains"""

    def __init__(self, domain, text):
        WhoisRu.__init__(self, domain, text)


class WhoisStudio(WhoisRu):
    """Whois parser for .studio domains"""

    def __init__(self, domain, text):
        WhoisRu.__init__(self, domain, text)


class WhoisStyle(WhoisRu):
    """Whois parser for .style domains"""

    def __init__(self, domain, text):
        WhoisRu.__init__(self, domain, text)


class WhoisPyc(WhoisRu):
    """Whois parser for .рус domains"""

    def __init__(self, domain, text):
        WhoisRu.__init__(self, domain, text)


class WhoisClub(WhoisEntry):
    """Whois parser for .us domains"""
    regex = {
        'domain_name':                    r'Domain Name: *(.+)',
        'domain__id':                     r'Domain ID: *(.+)',
        'registrar':                      r'Sponsoring Registrar: *(.+)',
        'registrar_id':                   r'Sponsoring Registrar IANA ID: *(.+)',
        'registrar_url':                  r'Registrar URL \(registration services\): *(.+)',
        # list of statuses
        'status':                         r'Domain Status: *(.+)',
        'registrant_id':                  r'Registrant ID: *(.+)',
        'registrant_name':                r'Registrant Name: *(.+)',
        'registrant_address1':            r'Registrant Address1: *(.+)',
        'registrant_address2':            r'Registrant Address2: *(.+)',
        'registrant_city':                r'Registrant City: *(.+)',
        'registrant_state_province':      r'Registrant State/Province: *(.+)',
        'registrant_postal_code':         r'Registrant Postal Code: *(.+)',
        'registrant_country':             r'Registrant Country: *(.+)',
        'registrant_country_code':        r'Registrant Country Code: *(.+)',
        'registrant_phone_number':        r'Registrant Phone Number: *(.+)',
        'registrant_email':               r'Registrant Email: *(.+)',
        'registrant_application_purpose': r'Registrant Application Purpose: *(.+)',
        'registrant_nexus_category':      r'Registrant Nexus Category: *(.+)',
        'admin_id':                       r'Administrative Contact ID: *(.+)',
        'admin_name':                     r'Administrative Contact Name: *(.+)',
        'admin_address1':                 r'Administrative Contact Address1: *(.+)',
        'admin_address2':                 r'Administrative Contact Address2: *(.+)',
        'admin_city':                     r'Administrative Contact City: *(.+)',
        'admin_state_province':           r'Administrative Contact State/Province: *(.+)',
        'admin_postal_code':              r'Administrative Contact Postal Code: *(.+)',
        'admin_country':                  r'Administrative Contact Country: *(.+)',
        'admin_country_code':             r'Administrative Contact Country Code: *(.+)',
        'admin_phone_number':             r'Administrative Contact Phone Number: *(.+)',
        'admin_email':                    r'Administrative Contact Email: *(.+)',
        'admin_application_purpose':      r'Administrative Application Purpose: *(.+)',
        'admin_nexus_category':           r'Administrative Nexus Category: *(.+)',
        'billing_id':                     r'Billing Contact ID: *(.+)',
        'billing_name':                   r'Billing Contact Name: *(.+)',
        'billing_address1':               r'Billing Contact Address1: *(.+)',
        'billing_address2':               r'Billing Contact Address2: *(.+)',
        'billing_city':                   r'Billing Contact City: *(.+)',
        'billing_state_province':         r'Billing Contact State/Province: *(.+)',
        'billing_postal_code':            r'Billing Contact Postal Code: *(.+)',
        'billing_country':                r'Billing Contact Country: *(.+)',
        'billing_country_code':           r'Billing Contact Country Code: *(.+)',
        'billing_phone_number':           r'Billing Contact Phone Number: *(.+)',
        'billing_email':                  r'Billing Contact Email: *(.+)',
        'billing_application_purpose':    r'Billing Application Purpose: *(.+)',
        'billing_nexus_category':         r'Billing Nexus Category: *(.+)',
        'tech_id':                        r'Technical Contact ID: *(.+)',
        'tech_name':                      r'Technical Contact Name: *(.+)',
        'tech_address1':                  r'Technical Contact Address1: *(.+)',
        'tech_address2':                  r'Technical Contact Address2: *(.+)',
        'tech_city':                      r'Technical Contact City: *(.+)',
        'tech_state_province':            r'Technical Contact State/Province: *(.+)',
        'tech_postal_code':               r'Technical Contact Postal Code: *(.+)',
        'tech_country':                   r'Technical Contact Country: *(.+)',
        'tech_country_code':              r'Technical Contact Country Code: *(.+)',
        'tech_phone_number':              r'Technical Contact Phone Number: *(.+)',
        'tech_email':                     r'Technical Contact Email: *(.+)',
        'tech_application_purpose':       r'Technical Application Purpose: *(.+)',
        'tech_nexus_category':            r'Technical Nexus Category: *(.+)',
        # list of name servers
        'name_servers':                   r'Name Server: *(.+)',
        'created_by_registrar':           r'Created by Registrar: *(.+)',
        'last_updated_by_registrar':      r'Last Updated by Registrar: *(.+)',
        'creation_date':                  r'Domain Registration Date: *(.+)',
        'expiration_date':                r'Domain Expiration Date: *(.+)',
        'updated_date':                   r'Domain Last Updated Date: *(.+)',
    }

    def __init__(self, domain, text):
        if 'Not found:' in text:
            raise PywhoisError(text)
        else:
            WhoisEntry.__init__(self, domain, text, self.regex)


class WhoisIo(WhoisEntry):
    """Whois parser for .io domains"""
    regex = {
        'domain_name':                    r'Domain Name: *(.+)',
        'domain__id':                     r'Registry Domain ID: *(.+)',
        'registrar':                      r'Registrar: *(.+)',
        'registrar_id':                   r'Registrar IANA ID: *(.+)',
        'registrar_url':                  r'Registrar URL: *(.+)',
        'status':                         r'Domain Status: *(.+)',
        'registrant_name':                r'Registrant Organization: *(.+)',
        'registrant_state_province':      r'Registrant State/Province: *(.+)',
        'registrant_country':             r'Registrant Country: *(.+)',
        'name_servers':                   r'Name Server: *(.+)',
        'creation_date':                  r'Creation Date: *(.+)',
        'expiration_date':                r'Registry Expiry Date: *(.+)',
        'updated_date':                   r'Updated Date: *(.+)',
    }

    def __init__(self, domain, text):
        if 'is available for purchase' in text:
            raise PywhoisError(text)
        else:
            WhoisEntry.__init__(self, domain, text, self.regex)


class WhoisBiz(WhoisEntry):
    """Whois parser for .biz domains"""
    regex = {
        'domain_name':                    r'Domain Name: *(.+)',
        'domain__id':                     r'Domain ID: *(.+)',
        'registrar':                      r'Registrar: *(.+)',
        'registrar_url':                  r'Registrar URL: *(.+)',
        'registrar_id':                   r'Registrar IANA ID: *(.+)',
        'registrar_email':                r'Registrar Abuse Contact Email: *(.+)',
        'registrar_phone':                r'Registrar Abuse Contact Phone: *(.+)',
        'status':                         r'Domain Status: *(.+)',  # list of statuses
        'registrant_id':                  r'Registrant ID: *(.+)',
        'registrant_name':                r'Registrant Name: *(.+)',
        'registrant_address':             r'Registrant Street: *(.+)',
        'registrant_city':                r'Registrant City: *(.+)',
        'registrant_state_province':      r'Registrant State/Province: *(.+)',
        'registrant_postal_code':         r'Registrant Postal Code: *(.+)',
        'registrant_country':             r'Registrant Country: *(.+)',
        'registrant_country_code':        r'Registrant Country Code: *(.+)',
        'registrant_phone_number':        r'Registrant Phone: *(.+)',
        'registrant_email':               r'Registrant Email: *(.+)',
        'admin_id':                       r'Registry Admin ID: *(.+)',
        'admin_name':                     r'Admin Name: *(.+)',
        'admin_organization':             r'Admin Organization: *(.+)',
        'admin_address':                  r'Admin Street: *(.+)',
        'admin_city':                     r'Admin City: *(.+)',
        'admin_state_province':           r'Admin State/Province: *(.+)',
        'admin_postal_code':              r'Admin Postal Code: *(.+)',
        'admin_country':                  r'Admin Country: *(.+)',
        'admin_phone_number':             r'Admin Phone: *(.+)',
        'admin_email':                    r'Admin Email: *(.+)',
        'tech_id':                        r'Registry Tech ID: *(.+)',
        'tech_name':                      r'Tech Name: *(.+)',
        'tech_organization':              r'Tech Organization: *(.+)',
        'tech_address':                   r'Tech Street: *(.+)',
        'tech_city':                      r'Tech City: *(.+)',
        'tech_state_province':            r'Tech State/Province: *(.+)',
        'tech_postal_code':               r'Tech Postal Code: *(.+)',
        'tech_country':                   r'Tech Country: *(.+)',
        'tech_phone_number':              r'Tech Phone: *(.+)',
        'tech_email':                     r'Tech Email: *(.+)',
        'name_servers':                   r'Name Server: *(.+)',  # list of name servers
        'creation_date':                  r'Creation Date: *(.+)',
        'expiration_date':                r'Registrar Registration Expiration Date: *(.+)',
        'updated_date':                   r'Updated Date: *(.+)',
    }

    def __init__(self, domain, text):
        if 'No Data Found' in text:
            raise PywhoisError(text)
        else:
            WhoisEntry.__init__(self, domain, text, self.regex)


class WhoisMobi(WhoisEntry):
    """Whois parser for .mobi domains"""
    regex = {
        'domain_id':                   r'Registry Domain ID:(.+)',
        'domain_name':                 r'Domain Name:(.+)',
        'creation_date':               r'Creation Date:(.+)',
        'updated_date':                r'Updated Date:(.+)',
        'expiration_date':             r'Registry Expiry Date: (.+)',
        'registrar':                   r'Registrar:(.+)',
        'status':                      r'Domain Status:(.+)',  # list of statuses
        'registrant_id':               r'Registrant ID:(.+)',
        'registrant_name':             r'Registrant Name:(.+)',
        'registrant_org':              r'Registrant Organization:(.+)',
        'registrant_address':          r'Registrant Address:(.+)',
        'registrant_address2':         r'Registrant Address2:(.+)',
        'registrant_address3':         r'Registrant Address3:(.+)',
        'registrant_city':             r'Registrant City:(.+)',
        'registrant_state_province':   r'Registrant State/Province:(.+)',
        'registrant_country':          r'Registrant Country/Economy:(.+)',
        'registrant_postal_code':      r'Registrant Postal Code:(.+)',
        'registrant_phone':            r'Registrant Phone:(.+)',
        'registrant_phone_ext':        r'Registrant Phone Ext\.:(.+)',
        'registrant_fax':              r'Registrant FAX:(.+)',
        'registrant_fax_ext':          r'Registrant FAX Ext\.:(.+)',
        'registrant_email':            r'Registrant E-mail:(.+)',
        'admin_id':                    r'Admin ID:(.+)',
        'admin_name':                  r'Admin Name:(.+)',
        'admin_org':                   r'Admin Organization:(.+)',
        'admin_address':               r'Admin Address:(.+)',
        'admin_address2':              r'Admin Address2:(.+)',
        'admin_address3':              r'Admin Address3:(.+)',
        'admin_city':                  r'Admin City:(.+)',
        'admin_state_province':        r'Admin State/Province:(.+)',
        'admin_country':               r'Admin Country/Economy:(.+)',
        'admin_postal_code':           r'Admin Postal Code:(.+)',
        'admin_phone':                 r'Admin Phone:(.+)',
        'admin_phone_ext':             r'Admin Phone Ext\.:(.+)',
        'admin_fax':                   r'Admin FAX:(.+)',
        'admin_fax_ext':               r'Admin FAX Ext\.:(.+)',
        'admin_email':                 r'Admin E-mail:(.+)',
        'tech_id':                     r'Tech ID:(.+)',
        'tech_name':                   r'Tech Name:(.+)',
        'tech_org':                    r'Tech Organization:(.+)',
        'tech_address':                r'Tech Address:(.+)',
        'tech_address2':               r'Tech Address2:(.+)',
        'tech_address3':               r'Tech Address3:(.+)',
        'tech_city':                   r'Tech City:(.+)',
        'tech_state_province':         r'Tech State/Province:(.+)',
        'tech_country':                r'Tech Country/Economy:(.+)',
        'tech_postal_code':            r'Tech Postal Code:(.+)',
        'tech_phone':                  r'Tech Phone:(.+)',
        'tech_phone_ext':              r'Tech Phone Ext\.:(.+)',
        'tech_fax':                    r'Tech FAX:(.+)',
        'tech_fax_ext':                r'Tech FAX Ext\.:(.+)',
        'tech_email':                  r'Tech E-mail:(.+)',
        'name_servers':                r'Name Server: *(.+)',  # list of name servers
    }

    def __init__(self, domain, text):
        if 'NOT FOUND' in text:
            raise PywhoisError(text)
        else:
            WhoisEntry.__init__(self, domain, text, self.regex)


class WhoisKg(WhoisEntry):
    """Whois parser for .kg domains"""
    regex = {
        'domain_name':                    r'Domain\s*([\w]+\.[\w]{2,5})',
        'registrar':                      r'Domain support: \s*(.+)',
        'registrant_name':                r'Name: *(.+)',
        'registrant_address':             r'Address: *(.+)',
        'registrant_phone_number':        r'phone: *(.+)',
        'registrant_email':               r'Email: *(.+)',
        # # list of name servers
        'name_servers':                   r'Name servers in the listed order: *([\d\w\.\s]+)',
        # 'name_servers':                 r'([\w]+\.[\w]+\.[\w]{2,5}\s*\d{1,3}\.\d]{1,3}\.[\d]{1-3}\.[\d]{1-3})',
        'creation_date':                  r'Record created: *(.+)',
        'expiration_date':                r'Record expires on \s*(.+)',
        'updated_date':                   r'Record last updated on\s*(.+)',

    }

    def __init__(self, domain, text):
        if 'Data not found. This domain is available for registration' in text:
            raise PywhoisError(text)
        else:
            WhoisEntry.__init__(self, domain, text, self.regex)


class WhoisChLi(WhoisEntry):
    """Whois Parser for .ch and .li domains"""
    regex = {
        'domain_name':                      r'\nDomain name:\n*(.+)',
        'registrant_name':                  r'Holder of domain name:\s*(?:.*\n){1}\s*(.+)',
        'registrant_address':               r'Holder of domain name:\s*(?:.*\n){2}\s*(.+)',
        'registrar':                        r'Registrar:\n*(.+)',
        'creation_date':                    r'First registration date:\n*(.+)',
        'dnssec':                           r'DNSSEC:*([\S]+)',
        'tech-c':                           r'Technical contact:\n*([\n\s\S]+)\nRegistrar:',
        'name_servers':                     r'Name servers:\n *([\n\S\s]+)'
    }

    def __init__(self, domain, text):
        if 'We do not have an entry in our database matching your query.' in text:
            raise PywhoisError(text)
        else:
            WhoisEntry.__init__(self, domain, text, self.regex)


class WhoisID(WhoisEntry):
    """Whois parser for .id domains"""
    regex = {
        'domain_id':                   r'Domain ID:(.+)',
        'domain_name':                 r'Domain Name:(.+)',
        'creation_date':               r'Created On:(.+)',
        'expiration_date':             r'Expiration Date:(.+)',
        'updated_date':                r'Last Updated On:(.+)',
        'dnssec':                      r'DNSSEC:(.+)',

        'registrar':                   r'Sponsoring Registrar Organization:(.+)',
        'registrar_city':              r'Sponsoring Registrar City:(.+)',
        'registrar_postal_code':       r'Sponsoring Registrar Postal Code:(.+)',
        'registrar_country':           r'Sponsoring Registrar Country:(.+)',
        'registrar_phone':             r'Sponsoring Registrar Phone:(.+)',
        'registrar_email':             r'Sponsoring Registrar Contact Email:(.+)',

        'status':                      r'Status:(.+)',  # list of statuses

        'registrant_id':               r'Registrant ID:(.+)',
        'registrant_name':             r'Registrant Name:(.+)',
        'registrant_org':              r'Registrant Organization:(.+)',
        'registrant_address':          r'Registrant Street1:(.+)',
        'registrant_address2':         r'Registrant Street2:(.+)',
        'registrant_address3':         r'Registrant Street3:(.+)',
        'registrant_city':             r'Registrant City:(.+)',
        'registrant_country':          r'Registrant Country:(.+)',
        'registrant_postal_code':      r'Registrant Postal Code:(.+)',
        'registrant_phone':            r'Registrant Phone:(.+)',
        'registrant_fax':              r'Registrant FAX:(.+)',
        'registrant_email':            r'Registrant Email:(.+)',

        'name_servers':                r'Name Server:(.+)',  # list of name servers
    }

    def __init__(self, domain, text):
        if 'NOT FOUND' in text:
            raise PywhoisError(text)
        else:
            WhoisEntry.__init__(self, domain, text, self.regex)


class WhoisSe(WhoisEntry):
    """Whois parser for .se domains"""
    regex = {
        'domain_name':                    r'domain\.*: *(.+)',
        'registrant_name':                r'holder\.*: *(.+)',
        'creation_date':                  r'created\.*: *(.+)',
        'updated_date':                   r'modified\.*: *(.+)',
        'expiration_date':                r'expires\.*: *(.+)',
        'transfer_date':                  r'transferred\.*: *(.+)',
        'name_servers':                   r'nserver\.*: *(.+)',  # list of name servers
        'dnssec':                         r'dnssec\.*: *(.+)',
        'status':                         r'status\.*: *(.+)',  # list of statuses
        'registrar':                      r'registrar: *(.+)',
    }

    def __init__(self, domain, text):
        if 'not found.' in text:
            raise PywhoisError(text)
        else:
            WhoisEntry.__init__(self, domain, text, self.regex)


class WhoisJobs(WhoisEntry):
    """Whois parser for .jobs domains"""
    regex = {
        'domain_name':                    r'Domain Name: *(.+)',
        'domain_id':                      r'Registry Domain ID: *(.+)',
        'status':                         r'Domain Status: *(.+)',
        'whois_server':                   r'Registrar WHOIS Server: *(.+)',

        'registrar_url':                  r'Registrar URL: *(.+)',
        'registrar_name':                 r'Registrar: *(.+)',
        'registrar_email':                r'Registrar Abuse Contact Email: *(.+)',
        'registrar_phone':                r'Registrar Abuse Contact Phone: *(.+)',

        'registrant_name':                r'Registrant Name: (.+)',
        'registrant_id':                  r'Registry Registrant ID: (.+)',
        'registrant_organization':        r'Registrant Organization: (.+)',
        'registrant_city':                r'Registrant City: (.*)',
        'registrant_street':              r'Registrant Street: (.*)',
        'registrant_state_province':      r'Registrant State/Province: (.*)',
        'registrant_postal_code':         r'Registrant Postal Code: (.*)',
        'registrant_country':             r'Registrant Country: (.+)',
        'registrant_phone':               r'Registrant Phone: (.+)',
        'registrant_fax':                 r'Registrant Fax: (.+)',
        'registrant_email':               r'Registrant Email: (.+)',


        'admin_name':                     r'Admin Name: (.+)',
        'admin_id':                       r'Registry Admin ID: (.+)',
        'admin_organization':             r'Admin Organization: (.+)',
        'admin_city':                     r'Admin City: (.*)',
        'admin_street':                   r'Admin Street: (.*)',
        'admin_state_province':           r'Admin State/Province: (.*)',
        'admin_postal_code':              r'Admin Postal Code: (.*)',
        'admin_country':                  r'Admin Country: (.+)',
        'admin_phone':                    r'Admin Phone: (.+)',
        'admin_fax':                      r'Admin Fax: (.+)',
        'admin_email':                    r'Admin Email: (.+)',

        'billing_name':                   r'Billing Name: (.+)',
        'billing_id':                     r'Registry Billing ID: (.+)',
        'billing_organization':           r'Billing Organization: (.+)',
        'billing_city':                   r'Billing City: (.*)',
        'billing_street':                 r'Billing Street: (.*)',
        'billing_state_province':         r'Billing State/Province: (.*)',
        'billing_postal_code':            r'Billing Postal Code: (.*)',
        'billing_country':                r'Billing Country: (.+)',
        'billing_phone':                  r'Billing Phone: (.+)',
        'billing_fax':                    r'Billing Fax: (.+)',
        'billing_email':                  r'Billing Email: (.+)',

        'tech_name':                      r'Tech Name: (.+)',
        'tech_id':                        r'Registry Tech ID: (.+)',
        'tech_organization':              r'Tech Organization: (.+)',
        'tech_city':                      r'Tech City: (.*)',
        'tech_street':                    r'Tech Street: (.*)',
        'tech_state_province':            r'Tech State/Province: (.*)',
        'tech_postal_code':               r'Tech Postal Code: (.*)',
        'tech_country':                   r'Tech Country: (.+)',
        'tech_phone':                     r'Tech Phone: (.+)',
        'tech_fax':                       r'Tech Fax: (.+)',
        'tech_email':                     r'Tech Email: (.+)',

        'updated_date':                   r'Updated Date: *(.+)',
        'creation_date':                  r'Creation Date: *(.+)',
        'expiration_date':                r'Registry Expiry Date: *(.+)',
        'name_servers':                   r'Name Server: *(.+)'

    }

    def __init__(self, domain, text):
        if 'not found.' in text:
            raise PywhoisError(text)
        else:
            WhoisEntry.__init__(self, domain, text, self.regex)


class WhoisIt(WhoisEntry):
    """Whois parser for .it domains"""
    regex = {
        'domain_name':                    r'Domain: *(.+)',
        'creation_date':                  r'(?<! )Created: *(.+)',
        'updated_date':                   r'(?<! )Last Update: *(.+)',
        'expiration_date':                r'(?<! )Expire Date: *(.+)',
        'status':                         r'Status: *(.+)',  # list of statuses
        'name_servers':                   r'Nameservers[\s]((?:.+\n)*)',  # servers in one string sep by \n

        'registrant_organization':        r'(?<=Registrant)[\s\S]*?Organization:(.*)',
        'registrant_address':             r'(?<=Registrant)[\s\S]*?Address:(.*)',

        'admin_address':                  r'(?<=Admin Contact)[\s\S]*?Address:(.*)',
        'admin_organization':             r'(?<=Admin Contact)[\s\S]*?Organization:(.*)',
        'admin_name':                     r'(?<=Admin Contact)[\s\S]*?Name:(.*)',

        'tech_address':                   r'(?<=Technical Contacts)[\s\S]*?Address:(.*)',
        'tech_organization':              r'(?<=Technical Contacts)[\s\S]*?Organization:(.*)',
        'tech_name':                      r'(?<=Technical Contacts)[\s\S]*?Name:(.*)',

        'registrar_address':              r'(?<=Registrar)[\s\S]*?Address:(.*)',
        'registrar':                      r'(?<=Registrar)[\s\S]*?Organization:(.*)',
        'registrar_name':                 r'(?<=Registrar)[\s\S]*?Name:(.*)',
    }

    def __init__(self, domain, text):
        if 'not found.' in text:
            raise PywhoisError(text)
        else:
            WhoisEntry.__init__(self, domain, text, self.regex)


class WhoisSa(WhoisEntry):
    """Whois parser for .sa domains"""
    regex = {
        'domain_name':                    r'Domain Name: *(.+)',
        'creation_date':                  r'Created on: *(.+)',
        'updated_date':                   r'Last Updated on: *(.+)',
        'name_servers':                   r'Name Servers:[\s]((?:.+\n)*)',  # servers in one string sep by \n

        'registrant_name':                r'Registrant:\s*(.+)',
        'registrant_address':             r'(?<=Registrant)[\s\S]*?Address:((?:.+\n)*)',

        'admin_address':                  r'(?<=Administrative Contact)[\s\S]*?Address:((?:.+\n)*)',
        'admin':                          r'Administrative Contact:\s*(.*)',

        'tech_address':                   r'(?<=Technical Contact)[\s\S]*?Address:((?:.+\n)*)',
        'tech':                           r'Technical Contact:\s*(.*)',
    }

    def __init__(self, domain, text):
        if 'not found.' in text:
            raise PywhoisError(text)
        else:
            WhoisEntry.__init__(self, domain, text, self.regex)


class WhoisSK(WhoisEntry):
    """Whois parser for .sk domains"""
    regex = {
        'domain_name':                    r'Domain: *(.+)',
        'creation_date':                  r'(?<=Domain:)[\s\w\W]*?Created: *(.+)',
        'updated_date':                   r'(?<=Domain:)[\s\w\W]*?Updated: *(.+)',
        'expiration_date':                r'Valid Until: *(.+)',
        'name_servers':                   r'Nameserver: *(.+)',

        'registrar':                      r'(?<=Registrar)[\s\S]*?Organization:(.*)',
        'registrar_organization_id':      r'(?<=Registrar)[\s\S]*?Organization ID:(.*)',
        'registrar_name':                 r'(?<=Registrar)[\s\S]*?Name:(.*)',
        'registrar_phone':                r'(?<=Registrar)[\s\S]*?Phone:(.*)',
        'registrar_email':                r'(?<=Registrar)[\s\S]*?Email:(.*)',
        'registrar_street':               r'(?<=Registrar)[\s\S]*?Street:(.*)',
        'registrar_city':                 r'(?<=Registrar)[\s\S]*?City:(.*)',
        'registrar_postal_code':          r'(?<=Registrar)[\s\S]*?Postal Code:(.*)',
        'registrar_country_code':         r'(?<=Registrar)[\s\S]*?Country Code:(.*)',
        'registrar_created':              r'(?<=Registrant)[\s\S]*?Created:(.*)',
        'registrar_updated':              r'(?<=Registrant)[\s\S]*?Updated:(.*)',

        'admin':                          r'Contact:\s*(.*)',
        'admin_organization':             r'(?<=Contact)[\s\S]*Organization:(.*)',
        'admin_email':                    r'(?<=Contact)[\s\S]*Email:(.*)',
        'admin_street':                   r'(?<=Contact)[\s\S]*Street:(.*)',
        'admin_city':                     r'(?<=Contact)[\s\S]*City:(.*)',
        'admin_postal_code':              r'(?<=Contact)[\s\S]*Postal Code:(.*)',
        'admin_country_code':             r'(?<=Contact)[\s\S]*Country Code:(.*)',

    }

    def __init__(self, domain, text):
        if 'not found.' in text:
            raise PywhoisError(text)
        else:
            WhoisEntry.__init__(self, domain, text, self.regex)


class WhoisMx(WhoisEntry):
    """Whois parser for .mx domains"""
    regex = {
        'domain_name':                    r'Domain Name: *(.+)',
        'creation_date':                  r'Created On: *(.+)',
        'updated_date':                   r'Last Updated On: *(.+)',
        'expiration_date':                r'Expiration Date: *(.+)',
        'url':                            r'URL: *(.+)',

        'name_servers':                   r'DNS: (.*)',  # servers in one string sep by \n

        'registrar':                      r'Registrar:\s*(.+)',

        'registrant_name':                r'(?<=Registrant)[\s\S]*?Name:(.*)',
        'registrant_city':                r'(?<=Registrant)[\s\S]*?City:(.*)',
        'registrant_state':               r'(?<=Registrant)[\s\S]*?State:(.*)',
        'registrant_country':             r'(?<=Registrant)[\s\S]*?Country:(.*)',

        'admin':                          r'(?<=Administrative Contact)[\s\S]*?Name:(.*)',
        'admin_city':                     r'(?<=Administrative Contact)[\s\S]*?City:(.*)',
        'admin_country':                  r'(?<=Administrative Contact)[\s\S]*?Country:(.*)',
        'admin_state':                    r'(?<=Administrative Contact)[\s\S]*?State:(.*)',

        'tech_name':                      r'(?<=Technical Contact)[\s\S]*?Name:(.*)',
        'tech_city':                      r'(?<=Technical Contact)[\s\S]*?City:(.*)',
        'tech_state':                     r'(?<=Technical Contact)[\s\S]*?State:(.*)',
        'tech_country':                   r'(?<=Technical Contact)[\s\S]*?Country:(.*)',

        'billing_name':                   r'(?<=Billing Contact)[\s\S]*?Name:(.*)',
        'billing_city':                   r'(?<=Billing Contact)[\s\S]*?City:(.*)',
        'billing_state':                  r'(?<=Billing Contact)[\s\S]*?State:(.*)',
        'billing_country':                r'(?<=Billing Contact)[\s\S]*?Country:(.*)',
    }

    def __init__(self, domain, text):
        if 'not found.' in text:
            raise PywhoisError(text)
        else:
            WhoisEntry.__init__(self, domain, text, self.regex)


class WhoisTw(WhoisEntry):
    """Whois parser for .tw domains"""
    regex = {
        'domain_name':                    r'Domain Name: *(.+)',
        'creation_date':                  r'Record created on (.+) ',
        'expiration_date':                r'Record expires on (.+) ',

        # servers in one string sep by \n
        'name_servers':                   r'Domain servers in listed order:((?:\s.+)*)',

        'registrar':                      r'Registration Service Provider: *(.+)',
        'registrar_url':                  r'Registration Service URL: *(.+)',

        'registrant_name':                r'(?<=Registrant:)\s+(.*)',
        'registrant_organization':        r'(?<=Registrant:)\s*(.*)',
        'registrant_city':                r'(?<=Registrant:)\s*(?:.*\n){5}\s+(.*),',
        'registrant_street':              r'(?<=Registrant:)\s*(?:.*\n){4}\s+(.*)',
        'registrant_state_province':      r'(?<=Registrant:)\s*(?:.*\n){5}.*, (.*)',
        'registrant_country':             r'(?<=Registrant:)\s*(?:.*\n){6}\s+(.*)',
        'registrant_phone':               r'(?<=Registrant:)\s*(?:.*\n){2}\s+(\+*\d.*)',
        'registrant_fax':                 r'(?<=Registrant:)\s*(?:.*\n){3}\s+(\+*\d.*)',
        'registrant_email':               r'(?<=Registrant:)\s*(?:.*\n){1}.*  (.*)',

        'admin':                          r'(?<=Administrative Contact:\n)\s+(.*)  ',
        'admin_email':                    r'(?<=Administrative Contact:)\s*.*  (.*)',
        'admin_phone':                    r'(?<=Administrative Contact:\n)\s*(?:.*\n){1}\s+(\+*\d.*)',
        'admin_fax':                      r'(?<=Administrative Contact:\n)\s*(?:.*\n){2}\s+(\+*\d.*)',

        'tech':                           r'(?<=Technical Contact:\n)\s+(.*)  ',
        'tech_email':                     r'(?<=Technical Contact:)\s*.*  (.*)',
        'tech_phone':                     r'(?<=Technical Contact:\n)\s*(?:.*\n){1}\s+(\+*\d.*)',
        'tech_fax':                       r'(?<=Technical Contact:\n)\s*(?:.*\n){2}\s+(\+*\d.*)',
    }

    def __init__(self, domain, text):
        if 'not found.' in text:
            raise PywhoisError(text)
        else:
            WhoisEntry.__init__(self, domain, text, self.regex)


class WhoisTr(WhoisEntry):
    """Whois parser for .tr domains"""
    regex = {
        'domain_name':                    r'[**] Domain Name: *(.+)',

        'creation_date':                  r'Created on.*: *(.+)',
        'expiration_date':                r'Expires on.*: *(.+)',
        'frozen_status':                  r'Frozen Status: *(.+)',
        'status':                         r'Transfer Status: *(.+)',

        'name_servers':                   r'[**] Domain servers:((?:\s.+)*)',  # servers in one string sep by \n

        'registrant_name':                r'(?<=[**] Registrant:)[\s\S]((?:\s.+)*)',

        'admin':                          r'(?<=[**] Administrative Contact:)[\s\S]*?NIC Handle\s+: (.*)',
        'admin_organization':             r'(?<=[**] Administrative Contact:)[\s\S]*?Organization Name\s+: (.*)',
        'admin_address':                  r'(?<=[**] Administrative Contact)[\s\S]*?Address\s+: (.*)',
        'admin_phone':                    r'(?<=[**] Administrative Contact)[\s\S]*?Phone\s+: (.*)',
        'admin_fax':                      r'(?<=[**] Administrative Contact)[\s\S]*?Fax\s+: (.*)',

        'tech':                           r'(?<=[**] Technical Contact:)[\s\S]*?NIC Handle\s+: (.*)',
        'tech_organization':              r'(?<=[**] Technical Contact:)[\s\S]*?Organization Name\s+: (.*)',
        'tech_address':                   r'(?<=[**] Technical Contact)[\s\S]*?Address\s+: (.*)',
        'tech_phone':                     r'(?<=[**] Technical Contact)[\s\S]*?Phone\s+: (.*)',
        'tech_fax':                       r'(?<=[**] Technical Contact)[\s\S]*?Fax\s+: (.*)',

        'billing':                        r'(?<=[**] Billing Contact:)[\s\S]*?NIC Handle\s+: (.*)',
        'billing_organization':           r'(?<=[**] Billing Contact:)[\s\S]*?Organization Name\s+: (.*)',
        'billing_address':                r'(?<=[**] Billing Contact)[\s\S]*?Address\s+: (.*)',
        'billing_phone':                  r'(?<=[**] Billing Contact)[\s\S]*?Phone\s+: (.*)',
        'billing_fax':                    r'(?<=[**] Billing Contact)[\s\S]*?Fax\s+: (.*)',
    }

    def __init__(self, domain, text):
        if 'not found.' in text:
            raise PywhoisError(text)
        else:
            WhoisEntry.__init__(self, domain, text, self.regex)


class WhoisIs(WhoisEntry):
    """Whois parser for .se domains"""
    regex = {
        'domain_name':      r'domain\.*: *(.+)',
        'registrant_name':  r'registrant: *(.+)',
        'name':             r'person\.*: *(.+)',
        'address':          r'address\.*: *(.+)',
        'creation_date':    r'created\.*: *(.+)',
        'expiration_date':  r'expires\.*: *(.+)',
        'email':            r'e-mail: *(.+)',
        'name_servers':     r'nserver\.*: *(.+)',  # list of name servers
        'dnssec':           r'dnssec\.*: *(.+)',
    }

    def __init__(self, domain, text):
        if 'No entries found' in text:
            raise PywhoisError(text)
        else:
            WhoisEntry.__init__(self, domain, text, self.regex)


class WhoisDk(WhoisEntry):
    """Whois parser for .dk domains"""
    regex = {
        'domain_name':            r'Domain: *(.+)',
        'creation_date':          r'Registered: *(.+)',
        'expiration_date':        r'Expires: *(.+)',
        'dnssec':                 r'Dnssec: *(.+)',
        'status':                 r'Status: *(.+)',
        'registrant_handle':      r'Registrant\s*(?:.*\n){1}\s*Handle: *(.+)',
        'registrant_name':        r'Registrant\s*(?:.*\n){2}\s*Name: *(.+)',
        'registrant_address':     r'Registrant\s*(?:.*\n){3}\s*Address: *(.+)',
        'registrant_postal_code': r'Registrant\s*(?:.*\n){4}\s*Postalcode: *(.+)',
        'registrant_city':        r'Registrant\s*(?:.*\n){5}\s*City: *(.+)',
        'registrant_country':     r'Registrant\s*(?:.*\n){6}\s*Country: *(.+)',
        'name_servers':           r'Nameservers\n *([\n\S\s]+)'
    }

    def __init__(self, domain, text):
        if 'No match for ' in text:
            raise PywhoisError(text)
        else:
            WhoisEntry.__init__(self, domain, text, self.regex)

    def _preprocess(self, attr, value):
        if attr == 'name_servers':
            return [
                line.split(":")[-1].strip()
                for line in value.split("\n")
                if line.startswith("Hostname")
            ]
        return super(WhoisDk, self)._preprocess(attr, value)


class WhoisAi(WhoisEntry):
    """Whois parser for .ai domains"""
    regex = {
        'domain_name':                      r'Domain Name\.*: *(.+)',
        'domain_id':                        r'Registry Domain ID\.*: *(.+)',
        'creation_date':                    r'Creation Date: (.+)',
        'registrar':                        r'Registrar: (.+)',
        'registrar_phone':                  r'Registrar Abuse Contact Phone:(.+)',
        'registrar_email':                  r'Registrar Abuse Contact Email:(.+)',
        'registrant_name':                  r'RegistrantName: *(.+)',
        'registrant_org':                   r'RegistrantOrganization: (.+)',
        'registrant_address':               r'RegistrantStreet: *(.+)',
        'registrant_city':                  r'RegistrantCity: *(.+)',
        'registrant_state':                 r'RegistrantState.*: *(.+)',
        'registrant_postal_code':           r'RegistrantPostal Code\.*: *(\d+)',
        'registrant_country':               r'RegistrantCountry\.*: *(.+)',
        'registrant_phone':                 r'RegistrantPhone\.*: *(.+)',
        'registrant_email':                 r'RegistrantEmail\.*: *(.+)',
        'admin_name':                       r'AdminName: *(.+)',
        'admin_org':                        r'AdminOrganization: (.+)',
        'admin_address':                    r'AdminStreet: *(.+)',
        'admin_city':                       r'AdminCity: *(.+)',
        'admin_state':                      r'AdminState.*: *(.+)',
        'admin_postal_code':                r'AdminPostal Code\.*: *(\d+)',
        'admin_country':                    r'AdminCountry\.*: *(.+)',
        'admin_phone':                      r'AdminPhone\.*: *(.+)',
        'admin_email':                      r'AdminEmail\.*: *(.+)',
        'tech_name':                        r'TechName: *(.+)',
        'tech_org':                         r'TechOrganization: (.+)',
        'tech_address':                     r'TechStreet: *(.+)',
        'tech_city':                        r'TechCity: *(.+)',
        'tech_state':                       r'TechState.*: *(.+)',
        'tech_postal_code':                 r'TechPostal Code\.*: *(\d+)',
        'tech_country':                     r'TechCountry\.*: *(.+)',
        'tech_phone':                       r'TechPhone\.*: *(.+)',
        'tech_email':                       r'TechEmail\.*: *(.+)',
        'billing_name':                     r'BillingName: *(.+)',
        'billing_org':                      r'BillingOrganization: (.+)',
        'billing_address':                  r'BillingStreet: *(.+)',
        'billing_city':                     r'BillingCity: *(.+)',
        'billing_state':                    r'BillingState.*: *(.+)',
        'billing_postal_code':              r'BillingPostal Code\.*: *(\d+)',
        'billing_country':                  r'BillingCountry\.*: *(.+)',
        'billing_phone':                    r'BillingPhone\.*: *(.+)',
        'billing_email':                    r'BillingEmail\.*: *(.+)',
        'name_servers':                     r'Name Server\.*: *(.+)',
    }

    def __init__(self, domain, text):
        if 'not registered' in text:
            raise PywhoisError(text)
        else:
            WhoisEntry.__init__(self, domain, text, self.regex)


class WhoisIl(WhoisEntry):
    """Whois parser for .il domains"""
    regex = {
        'domain_name':        r'domain: *(.+)',
        'expiration_date':    r'validity: *(.+)',
        'registrant_name':    r'person: *(.+)',
        'registrant_address': r'address *(.+)',
        'dnssec':             r'DNSSEC: *(.+)',
        'status':             r'status: *(.+)',
        'name_servers':       r'nserver: *(.+)',
        'emails':             r'e-mail: *(.+)',
        'phone':              r'phone: *(.+)',
        'registrar':          r'registrar name: *(.+)',
        'referral_url':       r'registrar info: *(.+)',
    }
    dayfirst = True

    def __init__(self, domain, text):
        if 'No data was found' in text:
            raise PywhoisError(text)
        else:
            WhoisEntry.__init__(self, domain, text, self.regex)

    def _preprocess(self, attr, value):
        if attr == 'emails':
            value = value.replace(' AT ', '@')
        return super(WhoisIl, self)._preprocess(attr, value)


class WhoisIn(WhoisEntry):
    """Whois parser for .in domains"""
    regex = {
        'domain_name':      r'Domain Name: *(.+)',
        'registrar':        r'Registrar: *(.+)',
        'registrar_url':    r'Registrar URL: *(.+)',
        'registrar_iana':   r'Registrar IANA ID: *(\d+)',
        'updated_date':     r'Updated Date: *(.+)|Last Updated On: *(.+)',
        'creation_date':    r'Creation Date: *(.+)|Created On: *(.+)',
        'expiration_date':  r'Expiration Date: *(.+)|Registry Expiry Date: *(.+)',
        'name_servers':     r'Name Server: *(.+)',
        'organization':     r'Registrant Organization: *(.+)',
        'state':            r'Registrant State/Province: *(.+)',
        'status':           r'Status: *(.+)',
        'emails':           EMAIL_REGEX,
        'country':          r'Registrant Country: *(.+)',
        'dnssec':           r'DNSSEC: *([\S]+)',
    }

    def __init__(self, domain, text):
        if 'NOT FOUND' in text:
            raise PywhoisError(text)
        else:
            WhoisEntry.__init__(self, domain, text, self.regex)


class WhoisCat(WhoisEntry):
    """Whois parser for .cat domains"""
    regex = {
        'domain_name':      r'Domain Name: *(.+)',
        'registrar':        r'Registrar: *(.+)',
        'updated_date':     r'Updated Date: *(.+)',
        'creation_date':    r'Creation Date: *(.+)',
        'expiration_date':  r'Registry Expiry Date: *(.+)',
        'name_servers':     r'Name Server: *(.+)',
        'status':           r'Domain status: *(.+)',
        'emails':           EMAIL_REGEX,
    }

    def __init__(self, domain, text):
        if 'no matching objects' in text:
            raise PywhoisError(text)
        else:
            # Merge base class regex with specifics
            self._regex.copy().update(self.regex)
            self.regex = self._regex
            WhoisEntry.__init__(self, domain, text, self.regex)


class WhoisIe(WhoisEntry):
    """Whois parser for .ie domains"""
    regex = {
        'domain_name':       r'Domain Name: *(.+)',
        'creation_date':     r'Creation Date: *(.+)',
        'expiration_date':   r'Registry Expiry Date: *(.+)',
        'name_servers':      r'Name Server: *(.+)',
        'status':            r'Domain status: *(.+)',
        'admin_id':          r'Registry Admin ID: *(.+)',
        'tech_id':           r'Registry Tech ID: *(.+)',
        'registrar':         r'Registrar: *(.+)',
        'registrar_contact': r'Registrar Abuse Contact Email: *(.+)'
    }

    def __init__(self, domain, text):
        if 'no matching objects' in text:
            raise PywhoisError(text)
        else:
            WhoisEntry.__init__(self, domain, text, self.regex)


class WhoisNz(WhoisEntry):
    """Whois parser for .nz domains"""
    regex = {
        'domain_name':            r'domain_name:\s*([^\n\r]+)',
        'registrar':              r'registrar_name:\s*([^\n\r]+)',
        'updated_date':           r'domain_datelastmodified:\s*([^\n\r]+)',
        'creation_date':          r'domain_dateregistered:\s*([^\n\r]+)',
        'expiration_date':        r'domain_datebilleduntil:\s*([^\n\r]+)',
        'name_servers':           r'ns_name_\d*:\s*([^\n\r]+)',  # list of name servers
        'status':                 r'status:\s*([^\n\r]+)',  # list of statuses
        'emails':                 EMAIL_REGEX,  # list of email s
        'name':                   r'registrant_contact_name:\s*([^\n\r]+)',
        'address':                r'registrant_contact_address\d*:\s*([^\n\r]+)',
        'city':                   r'registrant_contact_city:\s*([^\n\r]+)',
        'registrant_postal_code': r'registrant_contact_postalcode:\s*([^\n\r]+)',
        'country':                r'registrant_contact_country:\s*([^\n\r]+)',
    }

    def __init__(self, domain, text):
        if 'no matching objects' in text:
            raise PywhoisError(text)
        else:
            WhoisEntry.__init__(self, domain, text, self.regex)


class WhoisLu(WhoisEntry):
    """Whois parser for .lu domains"""
    regex = {
        'domain_name':              r'domainname: *(.+)',
        'creation_date':            r'registered: *(.+)',
        'name_servers':             r'nserver: *(.+)',
        'status':                   r'domaintype: *(.+)',
        'registrar':                r'registrar-name: *(.+)',
        'registrant_name':          r'org-name: *(.+)',
        'registrant_address':       r'org-address: *(.+)',
        'registrant_postal_code':   r'org-zipcode:*(.+)',
        'registrant_city':          r'org-city: *(.+)',
        'registrant_country':       r'org-country: *(.+)',
        'admin_name':               r'adm-name: *(.+)',
        'admin_address':            r'adm-address: *(.+)',
        'admin_postal_code':        r'adm-zipcode: *(.+)',
        'admin_city':               r'adm-city: *(.+)',
        'admin_country':            r'adm-country: *(.+)',
        'admin_email':              r'adm-email: *(.+)',
        'tech_name':                r'tec-name: *(.+)',
        'tech_address':             r'tec-address: *(.+)',
        'tech_postal_code':         r'tec-zipcode: *(.+)',
        'tech_city':                r'tec-city: *(.+)',
        'tech_country':             r'tec-country: *(.+)',
        'tech_email':               r'tec-email: *(.+)',
    }

    def __init__(self, domain, text):
        if 'No such domain' in text:
            raise PywhoisError(text)
        else:
            WhoisEntry.__init__(self, domain, text, self.regex)


class WhoisCz(WhoisEntry):
    """Whois parser for .cz domains"""
    regex = {
        'domain_name':              r'domain: *(.+)',
        'registrant_name':          r'registrant: *(.+)',
        'registrar':                r'registrar: *(.+)',
        'creation_date':            r'registered: *(.+)',
        'updated_date':             r'changed: *(.+)',
        'expiration_date':          r'expire: *(.+)',
        'name_servers':             r'nserver: *(.+)',
    }

    def __init__(self, domain, text):
        if '% No entries found.' in text or 'Your connection limit exceeded' in text:
            raise PywhoisError(text)
        else:
            WhoisEntry.__init__(self, domain, text, self.regex)


class WhoisOnline(WhoisEntry):
    """Whois parser for .online domains"""
    regex = {
        'domain_name':                    r'Domain Name: *(.+)',
        'domain__id':                     r'Domain ID: *(.+)',
        'whois_server':                   r'Registrar WHOIS Server: *(.+)',
        'registrar':                      r'Registrar: *(.+)',
        'registrar_id':                   r'Registrar IANA ID: *(.+)',
        'registrar_url':                  r'Registrar URL: *(.+)',
        'status':                         r'Domain Status: *(.+)',
        'registrant_email':               r'Registrant Email: *(.+)',
        'admin_email':                    r'Admin Email: *(.+)',
        'billing_email':                  r'Billing Email: *(.+)',
        'tech_email':                     r'Tech Email: *(.+)',
        'name_servers':                   r'Name Server: *(.+)',
        'creation_date':                  r'Creation Date: *(.+)',
        'expiration_date':                r'Registry Expiry Date: *(.+)',
        'updated_date':                   r'Updated Date: *(.+)',
        'dnssec':                         r'DNSSEC: *([\S]+)',
    }

    def __init__(self, domain, text):
        if 'Not found:' in text:
            raise PywhoisError(text)
        else:
            WhoisEntry.__init__(self, domain, text, self.regex)


class WhoisHr(WhoisEntry):
    """Whois parser for .hr domains"""
    regex = {
        'domain_name':                    r'Domain Name: *(.+)',
        'whois_server':                   r'Registrar WHOIS Server: *(.+)',
        'registrar_url':                  r'Registrar URL: *(.+)',
        'updated_date':                   r'Updated Date: *(.+)',
        'creation_date':                  r'Creation Date: *(.+)',
        'expiration_date':                r'Registrar Registration Expiration Date: *(.+)',
        'name_servers':                   r'Name Server: *(.+)',
        'registrant_name':                r'Registrant Name:\s(.+)',
        'registrant_address':             r'Reigstrant Street:\s*(.+)',
    }

    def __init__(self, domain, text):
        if 'ERROR: No entries found' in text:
            raise PywhoisError(text)
        else:
            WhoisEntry.__init__(self, domain, text, self.regex)


class WhoisHk(WhoisEntry):
    """Whois parser for .hk domains"""
    regex = {
        'domain_name':                    r'Domain Name: *(.+)',
        'status':                         r'Domain Status: *(.+)',
        'dnssec':                         r'DNSSEC: *(.+)',
        'whois_server':                   r'Registrar WHOIS Server: *(.+)',

        'registrar_url':                  r'Registrar URL: *(.+)',
        'registrar':                      r'Registrar Name: *(.+)',
        'registrar_email':                r'Registrar Contact Information: Email: *(.+)',

        'registrant_company_name':        r'Registrant Contact Information:\s*Company English Name.*:(.+)',
        'registrant_address':             r'(?<=Registrant Contact Information:)[\s\S]*?Address: (.*)',
        'registrant_country':             r'[Registrant Contact Information\w\W]+Country: ([\S\ ]+)',
        'registrant_email':               r'[Registrant Contact Information\w\W]+Email: ([\S\ ]+)',

        'admin_name':                     r'[Administrative Contact Information\w\W]+Given name: ([\S\ ]+)',
        'admin_family_name':              r'[Administrative Contact Information\w\W]+Family name: ([\S\ ]+)',
        'admin_company_name':             r'[Administrative Contact Information\w\W]+Company name: ([\S\ ]+)',
        'admin_address':                  r'(?<=Administrative Contact Information:)[\s\S]*?Address: (.*)',
        'admin_country':                  r'[Administrative Contact Information\w\W]+Country: ([\S\ ]+)',
        'admin_phone':                    r'[Administrative Contact Information\w\W]+Phone: ([\S\ ]+)',
        'admin_fax':                      r'[Administrative Contact Information\w\W]+Fax: ([\S\ ]+)',
        'admin_email':                    r'[Administrative Contact Information\w\W]+Email: ([\S\ ]+)',
        'admin_account_name':             r'[Administrative Contact Information\w\W]+Account Name: ([\S\ ]+)',

        'tech_name':                      r'[Technical Contact Information\w\W]+Given name: (.+)',
        'tech_family_name':               r'[Technical Contact Information\w\W]+Family name: (.+)',
        'tech_company_name':              r'[Technical Contact Information\w\W]+Company name: (.+)',
        'tech_address':                   r'(?<=Technical Contact Information:)[\s\S]*?Address: (.*)',
        'tech_country':                   r'[Technical Contact Information\w\W]+Country: (.+)',
        'tech_phone':                     r'[Technical Contact Information\w\W]+Phone: (.+)',
        'tech_fax':                       r'[Technical Contact Information\w\W]+Fax: (.+)',
        'tech_email':                     r'[Technical Contact Information\w\W]+Email: (.+)',
        'tech_account_name':              r'[Technical Contact Information\w\W]+Account Name: (.+)',

        'updated_date':                   r'Updated Date: *(.+)',
        'creation_date':                  r'[Registrant Contact Information\w\W]+Domain Name Commencement Date: (.+)',
        'expiration_date':                r'[Registrant Contact Information\w\W]+Expiry Date: (.+)',
        'name_servers':                   r'Name Servers Information:\s+((?:.+\n)*)'
    }
    dayfirst = True

    def __init__(self, domain, text):
        if 'ERROR: No entries found' in text or 'The domain has not been registered' in text:
            raise PywhoisError(text)
        else:
            WhoisEntry.__init__(self, domain, text, self.regex)


class WhoisUA(WhoisEntry):
    """Whois parser for .ua domains"""
    regex = {
        'domain_name':                    r'domain: *(.+)',
        'status':                         r'status: *(.+)',

        'registrar':                     r'(?<=Registrar:)[\s\W\w]*?organization-loc:(.*)',
        'registrar_name':                r'(?<=Registrar:)[\s\W\w]*?registrar:(.*)',
        'registrar_url':                 r'(?<=Registrar:)[\s\W\w]*?url:(.*)',
        'registrar_country':             r'(?<=Registrar:)[\s\W\w]*?country:(.*)',
        'registrar_city':                r'(?<=Registrar:)[\s\W\w]*?city:\s+(.*)\n',
        'registrar_address':             r'(?<=Registrar:)[\s\W\w]*?abuse-postal:\s+(.*)\n',
        'registrar_email':               r'(?<=Registrar:)[\s\W\w]*?abuse-email:(.*)',

        'registrant_name':               r'(?<=Registrant:)[\s\W\w]*?organization-loc:(.*)',
        'registrant_country':            r'(?<=Registrant:)[\s\W\w]*?country-loc:(.*)',
        'registrant_city':               r'(?<=Registrant:)[\s\W\w]*?(?:address\-loc:\s+.*\n){2}address-loc:\s+(.*)\n',
        'registrant_state':              r'(?<=Registrant:)[\s\W\w]*?(?:address\-loc:\s+.*\n){1}address-loc:\s+(.*)\n',
        'registrant_address':            r'(?<=Registrant:)[\s\W\w]*?address-loc:\s+(.*)\n',
        'registrant_email':              r'(?<=Registrant:)[\s\W\w]*?e-mail:(.*)',
        'registrant_postal_code':        r'(?<=Registrant:)[\s\W\w]*?postal-code-loc:(.*)',
        'registrant_phone':              r'(?<=Registrant:)[\s\W\w]*?phone:(.*)',
        'registrant_fax':                r'(?<=Registrant:)[\s\W\w]*?fax:(.*)',

        'admin':                         r'(?<=Administrative Contacts:)[\s\W\w]*?organization-loc:(.*)',
        'admin_country':                 r'(?<=Administrative Contacts:)[\s\W\w]*?country-loc:(.*)',
        'admin_city':                    r'(?<=Administrative Contacts:)[\s\W\w]*?(?:address\-loc:\s+.*\n){'
                                         r'2}address-loc:\s+(.*)\n',
        'admin_state':                   r'(?<=Administrative Contacts:)[\s\W\w]*?(?:address\-loc:\s+.*\n){'
                                         r'1}address-loc:\s+(.*)\n',
        'admin_address':                 r'(?<=Administrative Contacts:)[\s\W\w]*?address-loc:\s+(.*)\n',
        'admin_email':                   r'(?<=Administrative Contacts:)[\s\W\w]*?e-mail:(.*)',
        'admin_postal_code':             r'(?<=Administrative Contacts:)[\s\W\w]*?postal-code-loc:(.*)',
        'admin_phone':                   r'(?<=Administrative Contacts:)[\s\W\w]*?phone:(.*)',
        'admin_fax':                     r'(?<=Administrative Contacts:)[\s\W\w]*?fax:(.*)',

        'updated_date':                   r'modified: *(.+)',
        'creation_date':                  r'created: (.+)',
        'expiration_date':                r'expires: (.+)',
        'name_servers':                   r'nserver: *(.+)',

        'emails':                         EMAIL_REGEX,  # list of email addresses

    }

    def __init__(self, domain, text):
        if 'ERROR: No entries found' in text:
            raise PywhoisError(text)
        else:
            WhoisEntry.__init__(self, domain, text, self.regex)


class WhoisUkr(WhoisEntry):
    """Whois parser for .укр domains"""
    regex = {
        'domain_name':                  r'Domain name \(UTF8\): *(.+)',
        'domain_id':                    r'Registry Domain ID: *(.+)',
        'status':                       r'Registry Status: *(.+)',

        'registrar':                    r'Registrar: *(.+)',
        'registrar_id':                 r'Registrar ID: *(.+)',
        'registrar_url':                r'Registrar URL: *(.+)',
        'registrar_email':              r'Registrar Abuse Contact Email: *(.+)',
        'registrar_phone':              r'Registrar Abuse Contact Phone: *(.+)',

        'registrant_name':              r'Registrant Name \(Organization\): *(.+)',
        'registrant_address':           r'Registrant Street:(.+)',
        'registrant_city':              r'Registrant City:(.+)',
        'registrant_country':           r'Registrant Country:(.+)',
        'registrant_postal_code':       r'Registrant Postal Code:(.+)',
        'registrant_phone':             r'Registrant Phone:(.+)',
        'registrant_fax':               r'Registrant Fax:(.+)',
        'registrant_email':             r'Registrant Email:(.+)',

        'admin':                        r'Admin Name: *(.+)',
        'admin_organization':           r'Admin Organization: *(.+)',
        'admin_address':                r'Admin Street:(.+)',
        'admin_city':                   r'Admin City:(.+)',
        'admin_country':                r'Admin Country:(.+)',
        'admin_postal_code':            r'Admin Postal Code:(.+)',
        'admin_phone':                  r'Admin Phone:(.+)',
        'admin_fax':                    r'Admin Fax:(.+)',
        'admin_email':                  r'Admin Email:(.+)',

        'updated_date':                 r'Updated Date: *(.+)',
        'creation_date':                r'Creation Date: (.+)',
        'expiration_date':              r'Expiration Date: (.+)',
        'name_servers':                 r'Domain servers in listed order:\s+((?:.+\n)*)',
    }

    def __init__(self, domain, text):
        if 'No match for domain' in text:
            raise PywhoisError(text)
        else:
            WhoisEntry.__init__(self, domain, text, self.regex)

    def _preprocess(self, attr, value):
        if attr == 'name_servers':
            return [
                line.strip()
                for line in value.split("\n")
                if line != ""
            ]
        return super(WhoisUkr, self)._preprocess(attr, value)


class WhoisPpUa(WhoisEntry):
    """Whois parser for .pp.ua domains"""
    regex = {
        'domain_name':                  r'Domain Name: *(.+)',
        'domain_id':                    r'Domain ID: *(.+)',
        'status':                       r'status: *(.+)',

        'registrar':                    r'Sponsoring Registrar: *(.+)',

        'registrant_name':              r'Registrant Name: *(.+)',
        'registrant_organization':      r'Registrant Organization: *(.+)',
        'registrant_address':           r'Registrant Street1:(.+)',
        'registrant_address2':          r'Registrant Street2:(.+)',
        'registrant_address3':          r'Registrant Street3:(.+)',
        'registrant_city':              r'Registrant City:(.+)',
        'registrant_country':           r'Registrant Country:(.+)',
        'registrant_postal_code':       r'Registrant Postal Code:(.+)',
        'registrant_phone':             r'Registrant Phone:(.+)',
        'registrant_fax':               r'Registrant Fax:(.+)',
        'registrant_email':             r'Registrant Email:(.+)',

        'admin':                        r'Admin Name: *(.+)',
        'admin_organization':           r'Admin Organization: *(.+)',
        'admin_address':                r'Admin Street1:(.+)',
        'admin_address2':               r'Admin Street2:(.+)',
        'admin_address3':               r'Admin Street3:(.+)',
        'admin_city':                   r'Admin City:(.+)',
        'admin_country':                r'Admin Country:(.+)',
        'admin_postal_code':            r'Admin Postal Code:(.+)',
        'admin_phone':                  r'Admin Phone:(.+)',
        'admin_fax':                    r'Admin Fax:(.+)',
        'admin_email':                  r'Admin Email:(.+)',

        'updated_date':                 r'Last Updated On: *(.+)',
        'creation_date':                r'Created On: (.+)',
        'expiration_date':              r'Expiration Date: (.+)',
        'name_servers':                 r'Name Server: *(.+)',
    }

    def __init__(self, domain, text):
        if 'No entries found.' in text:
            raise PywhoisError(text)
        else:
            WhoisEntry.__init__(self, domain, text, self.regex)


class WhoisHn(WhoisEntry):
    """Whois parser for .hn domains"""
    regex = {
        'domain_name':                    r'Domain Name: *(.+)',
        'domain_id':                      r'Domain ID: *(.+)',
        'status':                         r'Domain Status: *(.+)',
        'whois_server':                   r'WHOIS Server: *(.+)',

        'registrar_url':                  r'Registrar URL: *(.+)',
        'registrar':                      r'Registrar: *(.+)',

        'registrant_name':                r'Registrant Name: (.+)',
        'registrant_id':                  r'Registrant ID: (.+)',
        'registrant_organization':        r'Registrant Organization: (.+)',
        'registrant_city':                r'Registrant City: (.*)',
        'registrant_street':              r'Registrant Street: (.*)',
        'registrant_state_province':      r'Registrant State/Province: (.*)',
        'registrant_postal_code':         r'Registrant Postal Code: (.*)',
        'registrant_country':             r'Registrant Country: (.+)',
        'registrant_phone':               r'Registrant Phone: (.+)',
        'registrant_fax':                 r'Registrant Fax: (.+)',
        'registrant_email':               r'Registrant Email: (.+)',


        'admin_name':                     r'Admin Name: (.+)',
        'admin_id':                       r'Admin ID: (.+)',
        'admin_organization':             r'Admin Organization: (.+)',
        'admin_city':                     r'Admin City: (.*)',
        'admin_street':                   r'Admin Street: (.*)',
        'admin_state_province':           r'Admin State/Province: (.*)',
        'admin_postal_code':              r'Admin Postal Code: (.*)',
        'admin_country':                  r'Admin Country: (.+)',
        'admin_phone':                    r'Admin Phone: (.+)',
        'admin_fax':                      r'Admin Fax: (.+)',
        'admin_email':                    r'Admin Email: (.+)',

        'billing_name':                   r'Billing Name: (.+)',
        'billing_id':                     r'Billing ID: (.+)',
        'billing_organization':           r'Billing Organization: (.+)',
        'billing_city':                   r'Billing City: (.*)',
        'billing_street':                 r'Billing Street: (.*)',
        'billing_state_province':         r'Billing State/Province: (.*)',
        'billing_postal_code':            r'Billing Postal Code: (.*)',
        'billing_country':                r'Billing Country: (.+)',
        'billing_phone':                  r'Billing Phone: (.+)',
        'billing_fax':                    r'Billing Fax: (.+)',
        'billing_email':                  r'Billing Email: (.+)',

        'tech_name':                      r'Tech Name: (.+)',
        'tech_id':                        r'Tech ID: (.+)',
        'tech_organization':              r'Tech Organization: (.+)',
        'tech_city':                      r'Tech City: (.*)',
        'tech_street':                    r'Tech Street: (.*)',
        'tech_state_province':            r'Tech State/Province: (.*)',
        'tech_postal_code':               r'Tech Postal Code: (.*)',
        'tech_country':                   r'Tech Country: (.+)',
        'tech_phone':                     r'Tech Phone: (.+)',
        'tech_fax':                       r'Tech Fax: (.+)',
        'tech_email':                     r'Tech Email: (.+)',

        'updated_date':                   r'Updated Date: *(.+)',
        'creation_date':                  r'Creation Date: *(.+)',
        'expiration_date':                r'Registry Expiry Date: *(.+)',
        'name_servers':                   r'Name Server: *(.+)'
    }

    def __init__(self, domain, text):
        if text.strip() == 'No matching record.':
            raise PywhoisError(text)
        else:
            WhoisEntry.__init__(self, domain, text, self.regex)


class WhoisLat(WhoisEntry):
    """Whois parser for .lat domains"""
    regex = {
        'domain_name':                    r'Domain Name: *(.+)',
        'domain_id':                      r'Registry Domain ID: *(.+)',
        'status':                         r'Domain Status: *(.+)',
        'whois_server':                   r'Registrar WHOIS Server: *(.+)',

        'registrar_url':                  r'Registrar URL: *(.+)',
        'registrar':                      r'Registrar: *(.+)',
        'registrar_email':                r'Registrar Abuse Contact Email: *(.+)',
        'registrar_phone':                r'Registrar Abuse Contact Phone: *(.+)',

        'registrant_name':                r'Registrant Name: (.+)',
        'registrant_id':                  r'Registry Registrant ID: (.+)',
        'registrant_organization':        r'Registrant Organization: (.+)',
        'registrant_city':                r'Registrant City: (.*)',
        'registrant_street':              r'Registrant Street: (.*)',
        'registrant_state_province':      r'Registrant State/Province: (.*)',
        'registrant_postal_code':         r'Registrant Postal Code: (.*)',
        'registrant_country':             r'Registrant Country: (.+)',
        'registrant_phone':               r'Registrant Phone: (.+)',
        'registrant_fax':                 r'Registrant Fax: (.+)',
        'registrant_email':               r'Registrant Email: (.+)',

        'admin_name':                     r'Admin Name: (.+)',
        'admin_id':                       r'Registry Admin ID: (.+)',
        'admin_organization':             r'Admin Organization: (.+)',
        'admin_city':                     r'Admin City: (.*)',
        'admin_street':                   r'Admin Street: (.*)',
        'admin_state_province':           r'Admin State/Province: (.*)',
        'admin_postal_code':              r'Admin Postal Code: (.*)',
        'admin_country':                  r'Admin Country: (.+)',
        'admin_phone':                    r'Admin Phone: (.+)',
        'admin_fax':                      r'Admin Fax: (.+)',
        'admin_email':                    r'Admin Email: (.+)',

        'tech_name':                      r'Tech Name: (.+)',
        'tech_id':                        r'Registry Tech ID: (.+)',
        'tech_organization':              r'Tech Organization: (.+)',
        'tech_city':                      r'Tech City: (.*)',
        'tech_street':                    r'Tech Street: (.*)',
        'tech_state_province':            r'Tech State/Province: (.*)',
        'tech_postal_code':               r'Tech Postal Code: (.*)',
        'tech_country':                   r'Tech Country: (.+)',
        'tech_phone':                     r'Tech Phone: (.+)',
        'tech_fax':                       r'Tech Fax: (.+)',
        'tech_email':                     r'Tech Email: (.+)',

        'updated_date':                   r'Updated Date: *(.+)',
        'creation_date':                  r'Creation Date: *(.+)',
        'expiration_date':                r'Registry Expiry Date: *(.+)',
        'name_servers':                   r'Name Server: *(.+)'
    }

    def __init__(self, domain, text):
        if text.strip() == 'No matching record.':
            raise PywhoisError(text)
        else:
            WhoisEntry.__init__(self, domain, text, self.regex)


class WhoisCn(WhoisEntry):
    """Whois parser for .cn domains"""
    regex = {
        'domain_name':          r'Domain Name: *(.+)',
        'registrar':            r'Registrar: *(.+)',
        'creation_date':        r'Registration Time: *(.+)',
        'expiration_date':      r'Expiration Time: *(.+)',
        'name_servers':         r'Name Server: *(.+)',  # list of name servers
        'status':               r'Status: *(.+)',  # list of statuses
        'emails':               EMAIL_REGEX,  # list of email s
        'dnssec':               r'dnssec: *([\S]+)',
        'name':                 r'Registrant: *(.+)',
    }

    def __init__(self, domain, text):
        if text.strip() == 'No matching record.':
            raise PywhoisError(text)
        else:
            WhoisEntry.__init__(self, domain, text, self.regex)


class WhoisApp(WhoisEntry):
    """Whois parser for .app domains"""
    regex = {
        'domain_name':            r'Domain Name: *(.+)',
        'registrar':              r'Registrar: *(.+)',
        'whois_server':           r'Whois Server: *(.+)',
        'updated_date':           r'Updated Date: *(.+)',
        'creation_date':          r'Creation Date: *(.+)',
        'expiration_date':        r'Expir\w+ Date: *(.+)',
        'name_servers':           r'Name Server: *(.+)',  # list of name servers
        'status':                 r'Status: *(.+)',  # list of statuses
        'emails':                 EMAIL_REGEX,  # list of email s
        'registrant_email':       r'Registrant Email: *(.+)',  # registrant email
        'registrant_phone':       r'Registrant Phone: *(.+)',  # registrant phone
        'dnssec':                 r'dnssec: *([\S]+)',
        'name':                   r'Registrant Name: *(.+)',
        'org':                    r'Registrant\s*Organization: *(.+)',
        'address':                r'Registrant Street: *(.+)',
        'city':                   r'Registrant City: *(.+)',
        'state':                  r'Registrant State/Province: *(.+)',
        'registrant_postal_code': r'Registrant Postal Code: *(.+)',
        'country':                r'Registrant Country: *(.+)',
    }

    def __init__(self, domain, text):
        if text.strip() == 'Domain not found.':
            raise PywhoisError(text)
        else:
            WhoisEntry.__init__(self, domain, text, self.regex)


class WhoisMoney(WhoisEntry):
    """Whois parser for .money domains"""
    regex = {
        'domain_name':            r'Domain Name: *(.+)',
        'registrar':              r'Registrar: *(.+)',
        'whois_server':           r'Registrar WHOIS Server: *(.+)',
        'updated_date':           r'Updated Date: *(.+)',
        'creation_date':          r'Creation Date: *(.+)',
        'expiration_date':        r'Registry Expiry Date: *(.+)',
        'name_servers':           r'Name Server: *(.+)',  # list of name servers
        'status':                 r'Domain Status: *(.+)',
        'emails':                 EMAIL_REGEX,  # list of emails
        'registrant_email':       r'Registrant Email: *(.+)',
        'registrant_phone':       r'Registrant Phone: *(.+)',
        'dnssec':                 r'DNSSEC: *(.+)',
        'name':                   r'Registrant Name: *(.+)',
        'org':                    r'Registrant Organization: *(.+)',
        'address':                r'Registrant Street: *(.+)',
        'city':                   r'Registrant City: *(.+)',
        'state':                  r'Registrant State/Province: *(.+)',
        'registrant_postal_code': r'Registrant Postal Code: *(.+)',
        'country':                r'Registrant Country: *(.+)',
    }

    def __init__(self, domain, text):
        if text.strip() == 'Domain not found.':
            raise PywhoisError(text)
        else:
            WhoisEntry.__init__(self, domain, text, self.regex)


class WhoisAr(WhoisEntry):
    """Whois parser for .ar domains"""
    regex = {
        'domain_name':          r'domain: *(.+)',
        'registrar':            r'registrar: *(.+)',
        'whois_server':         r'whois: *(.+)',
        'updated_date':         r'changed: *(.+)',
        'creation_date':        r'created: *(.+)',
        'expiration_date':      r'expire: *(.+)',
        'name_servers':         r'nserver: *(.+) \(.*\)',  # list of name servers
        'status':               r'Domain Status: *(.+)',
        'emails':               EMAIL_REGEX,  # list of emails
        'name':                 r'name: *(.+)',
    }

    def __init__(self, domain, text):
        if text.strip() == 'El dominio no se encuentra registrado en NIC Argentina':
            raise PywhoisError(text)
        else:
            WhoisEntry.__init__(self, domain, text, self.regex)


class WhoisBy(WhoisEntry):
    """Whois parser for .by domains"""
    regex = {
        'domain_name':          r'Domain name: *(.+)',
        'registrar':            r'Registrar: *(.+)',
        'updated_date':         r'Update Date: *(.+)',
        'creation_date':        r'Creation Date: *(.+)',
        'expiration_date':      r'Expiration Date: *(.+)',
        'name_servers':         r'Name Server: *(.+)',  # list of name servers
        'status':               r'Domain Status: *(.+)',  # could not be found in sample, but might be correct
        'name':                 r'Person: *(.+)',  # could not be found in sample, but might be correct
        'org':                  r'Org: *(.+)',
        'registrant_country':   r'Country: *(.+)',
        'registrant_address':   r'Address: *(.+)',
        'registrant_phone':     r'Phone: *(.+)',
    }

    def __init__(self, domain, text):
        if text.strip() == 'Object does not exist':
            raise PywhoisError(text)
        else:
            WhoisEntry.__init__(self, domain, text, self.regex)


class WhoisCr(WhoisEntry):
    """Whois parser for .cr domains"""
    regex = {
        'domain_name':          r'domain: *(.+)',
        'registrant_name':      r'registrant: *(.+)',
        'registrar':            r'registrar: *(.+)',
        'updated_date':         r'changed: *(.+)',
        'creation_date':        r'registered: *(.+)',
        'expiration_date':      r'expire: *(.+)',
        'name_servers':         r'nserver: *(.+)',  # list of name servers
        'status':               r'status: *(.+)',
        'contact':              r'contact: *(.+)',
        'name':                 r'name: *(.+)',
        'org':                  r'org: *(.+)',
        'address':              r'address: *(.+)',
        'phone':                r'phone: *(.+)',
    }

    def __init__(self, domain, text):
        if text.strip() == 'El dominio no existe.':
            raise PywhoisError(text)
        else:
            WhoisEntry.__init__(self, domain, text, self.regex)


class WhoisVe(WhoisEntry):
    """Whois parser for .ve domains"""
    regex = {
        'domain_name':                  r'Nombre de Dominio: *(.+)',
        'status':                       r'Estatus del dominio: *(.+)',

        'registrar':                    r'registrar: *(.+)',

        'updated_date':                 r'Ultima Actualización: *(.+)',
        'creation_date':                r'Fecha de Creación: *(.+)',
        'expiration_date':              r'Fecha de Vencimiento: *(.+)',

        'name_servers':                 r'Nombres de Dominio:((?:\s+- .*)*)',

        'registrant_name':              r'Titular:\s*(?:.*\n){1}\s+(.*)',
        'registrant_city':              r'Titular:\s*(?:.*\n){3}\s+([\s\w]*)',
        'registrant_street':            r'Titular:\s*(?:.*\n){2}\s+(.*)',
        'registrant_state_province':    r'Titular:\s*(?:.*\n){3}\s+.*?,(.*),',
        'registrant_country':           r'Titular:\s*(?:.*\n){3}\s+.*, .+  (.*)',
        'registrant_phone':             r'Titular:\s*(?:.*\n){4}\s+(\+*\d.+)',
        'registrant_email':             r'Titular:\s*.*\t(.*)',

        'tech':                         r'Contacto Técnico:\s*(?:.*\n){1}\s+(.*)',
        'tech_city':                    r'Contacto Técnico:\s*(?:.*\n){3}\s+([\s\w]*)',
        'tech_street':                  r'Contacto Técnico:\s*(?:.*\n){2}\s+(.*)',
        'tech_state_province':          r'Contacto Técnico:\s*(?:.*\n){3}\s+.*?,(.*),',
        'tech_country':                 r'Contacto Técnico:\s*(?:.*\n){3}\s+.*, .+  (.*)',
        'tech_phone':                   r'Contacto Técnico:\s*(?:.*\n){4}\s+(\+*\d.*)\(',
        'tech_fax':                     r'Contacto Técnico:\s*(?:.*\n){4}\s+.*\(FAX\) (.*)',
        'tech_email':                   r'Contacto Técnico:\s*.*\t(.*)',

        'admin':                        r'Contacto Administrativo:\s*(?:.*\n){1}\s+(.*)',
        'admin_city':                   r'Contacto Administrativo:\s*(?:.*\n){3}\s+([\s\w]*)',
        'admin_street':                 r'Contacto Administrativo:\s*(?:.*\n){2}\s+(.*)',
        'admin_state_province':         r'Contacto Administrativo:\s*(?:.*\n){3}\s+.*?,(.*),',
        'admin_country':                r'Contacto Administrativo:\s*(?:.*\n){3}\s+.*, .+  (.*)',
        'admin_phone':                  r'Contacto Administrativo:\s*(?:.*\n){4}\s+(\+*\d.*)\(',
        'admin_fax':                    r'Contacto Administrativo:\s*(?:.*\n){4}\s+.*\(FAX\) (.*)',
        'admin_email':                  r'Contacto Administrativo:\s*.*\t(.*)',


        'billing':                      r'Contacto de Cobranza:\s*(?:.*\n){1}\s+(.*)',
        'billing_city':                 r'Contacto de Cobranza:\s*(?:.*\n){3}\s+([\s\w]*)',
        'billing_street':               r'Contacto de Cobranza:\s*(?:.*\n){2}\s+(.*)',
        'billing_state_province':       r'Contacto de Cobranza:\s*(?:.*\n){3}\s+.*?,(.*),',
        'billing_country':              r'Contacto de Cobranza:\s*(?:.*\n){3}\s+.*, .+  (.*)',
        'billing_phone':                r'Contacto de Cobranza:\s*(?:.*\n){4}\s+(\+*\d.*)\(',
        'billing_fax':                  r'Contacto de Cobranza:\s*(?:.*\n){4}\s+.*\(FAX\) (.*)',
        'billing_email':                r'Contacto de Cobranza:\s*.*\t(.*)',


    }

    def __init__(self, domain, text):
        if text.strip() == 'El dominio no existe.':
            raise PywhoisError(text)
        else:
            WhoisEntry.__init__(self, domain, text, self.regex)


class WhoisDo(WhoisEntry):
    """Whois parser for .do domains"""
    regex = {
        'domain_name':                  r'Domain Name: *(.+)',
        'whois_server':                 r'WHOIS Server: *(.+)',
        'registrar':                    r'Registrar: *(.+)',
        'registrar_email':              r'Registrar Customer Service Email: *(.+)',
        'registrar_phone':              r'Registrar Phone: *(.+)',
        'registrar_address':            r'Registrar Address: *(.+)',
        'registrar_country':            r'Registrar Country: *(.+)',
        'status':                       r'Domain Status: *(.+)',  # list of statuses
        'registrant_id':                r'Registrant ID: *(.+)',
        'registrant_name':              r'Registrant Name: *(.+)',
        'registrant_organization':      r'Registrant Organization: *(.+)',
        'registrant_address':           r'Registrant Street: *(.+)',
        'registrant_city':              r'Registrant City: *(.+)',
        'registrant_state_province':    r'Registrant State/Province: *(.+)',
        'registrant_postal_code':       r'Registrant Postal Code: *(.+)',
        'registrant_country':           r'Registrant Country: *(.+)',
        'registrant_phone_number':      r'Registrant Phone: *(.+)',
        'registrant_email':             r'Registrant Email: *(.+)',
        'admin_id':                     r'Admin ID: *(.+)',
        'admin_name':                   r'Admin Name: *(.+)',
        'admin_organization':           r'Admin Organization: *(.+)',
        'admin_address':                r'Admin Street: *(.+)',
        'admin_city':                   r'Admin City: *(.+)',
        'admin_state_province':         r'Admin State/Province: *(.+)',
        'admin_postal_code':            r'Admin Postal Code: *(.+)',
        'admin_country':                r'Admin Country: *(.+)',
        'admin_phone_number':           r'Admin Phone: *(.+)',
        'admin_email':                  r'Admin Email: *(.+)',
        'billing_id':                   r'Billing ID: *(.+)',
        'billing_name':                 r'Billing Name: *(.+)',
        'billing_address':              r'Billing Street: *(.+)',
        'billing_city':                 r'Billing City: *(.+)',
        'billing_state_province':       r'Billing State/Province: *(.+)',
        'billing_postal_code':          r'Billing Postal Code: *(.+)',
        'billing_country':              r'Billing Country: *(.+)',
        'billing_phone_number':         r'Billing Phone: *(.+)',
        'billing_email':                r'Billing Email: *(.+)',
        'tech_id':                      r'Tech ID: *(.+)',
        'tech_name':                    r'Tech Name: *(.+)',
        'tech_organization':            r'Tech Organization: *(.+)',
        'tech_address':                 r'Tech Street: *(.+)',
        'tech_city':                    r'Tech City: *(.+)',
        'tech_state_province':          r'Tech State/Province: *(.+)',
        'tech_postal_code':             r'Tech Postal Code: *(.+)',
        'tech_country':                 r'Tech Country: *(.+)',
        'tech_phone_number':            r'Tech Phone: *(.+)',
        'tech_email':                   r'Tech Email: *(.+)',
        'name_servers':                 r'Name Server: *(.+)',  # list of name servers
        'creation_date':                r'Creation Date: *(.+)',
        'expiration_date':              r'Registry Expiry Date: *(.+)',
        'updated_date':                 r'Updated Date: *(.+)',
        'dnssec':                       r'DNSSEC: *(.+)'
    }

    def __init__(self, domain, text):
        if text.strip() == 'Extensión de dominio no válido.':
            raise PywhoisError(text)
        else:
            WhoisEntry.__init__(self, domain, text, self.regex)


class WhoisAe(WhoisEntry):
    """Whois parser for .ae domains"""
    regex = {
        'domain_name':     r'Domain Name: *(.+)',
        'status':          r'Status: *(.+)',
        'registrant_name': r'Registrant Contact Name: *(.+)',
        'tech_name':       r'Tech Contact Name: *(.+)',
    }

    def __init__(self, domain, text):
        if text.strip() == 'No Data Found':
            raise PywhoisError(text)
        else:
            WhoisEntry.__init__(self, domain, text, self.regex)


class WhoisSi(WhoisEntry):
    """Whois parser for .si domains"""
    regex = {
        'domain_name':     r'domain: *(.+)',
        'registrar':       r'registrar: *(.+)',
        'name_servers':    r'nameserver: *(.+)',
        'registrant_name': r'registrant: *(.+)',
        'creation_date':   r'created: *(.+)',
        'expiration_date': r'expire: *(.+)',
    }

    def __init__(self, domain, text):
        if 'No entries found for the selected source(s).' in text:
            raise PywhoisError(text)
        else:
            WhoisEntry.__init__(self, domain, text, self.regex)


class WhoisNo(WhoisEntry):
    """Whois parser for .no domains"""
    regex = {
        'domain_name':     r'Domain Name.*:\s*(.+)',
        'creation_date':   r'Additional information:\nCreated:\s*(.+)',
        'updated_date':    r'Additional information:\n(?:.*\n)Last updated:\s*(.+)',
    }

    def __init__(self, domain, text):
        if 'No match' in text:
            raise PywhoisError(text)
        else:
            WhoisEntry.__init__(self, domain, text, self.regex)


class WhoisKZ(WhoisEntry):
    """Whois parser for .kz domains"""
    regex = {
        'domain_name':       r'Domain Name............: *(.+)',
        'registrar_created': r'Registrar Created: *(.+)',
        'current_registrar': r'Current Registrar: *(.+)',
        'creation_date':     r'Domain created: *(.+)',
        'last_modified':     r'Last modified : *(.+)',
        'name_servers':      r'server.*: *(.+)',  # list of name servers
        'status':            r' (.+?) -',  # list of statuses
        'emails':            EMAIL_REGEX,  # list of email addresses
        'org':               r'Organization Name.*: *(.+)'
    }

    def __init__(self, domain, text):
        if text.strip() == 'No entries found':
            raise PywhoisError(text)
        else:
            WhoisEntry.__init__(self, domain, text, self.regex)
            
            
class WhoisIR(WhoisEntry):
    """Whois parser for .ir domains"""

    regex = {
        'domain_name':              r'domain: *(.+)',
        'registrant_name':          r'person: *(.+)',
        'registrant_organization':  r'org: *(.+)',
        'updated_date':             r'last-updated: *(.+)',
        'expiration_date':          r'expire-date: *(.+)',
        'name_servers':             r'nserver: *(.+)',  # list of name servers
        'emails':                   EMAIL_REGEX,
    }

    def __init__(self, domain, text):
        if 'No match for "' in text:
            raise PywhoisError(text)
        else:
            WhoisEntry.__init__(self, domain, text, self.regex)

class WhoisLife(WhoisEntry):
    """Whois parser for .ir domains"""

    regex = {
        'domain_name':              r'Domain Name:: *(.+)',
        'registrant_name':          r'Registrar: *(.+)',
        'updated_date':             r'Updated Date: *(.+)',
        'creation_date':            r'Creation Date: *(.+)',
        'expiration_date':          r'Registry Expiry Date: *(.+)',
        'name_servers':             r'Name Server: *(.+)',  # list of name servers
        'emails':                   EMAIL_REGEX,
    }

    def __init__(self, domain, text):
        if 'Domain not found.' in text:
            raise PywhoisError(text)
        else:
            WhoisEntry.__init__(self, domain, text, self.regex)


class WhoisZhongGuo(WhoisEntry):
    """Whois parser for .中国 domains"""

    regex = {
        'domain_name':      r'Domain Name: *(.+)',
        'creation_date':    r'Registration Time: *(.+)',
        'registrant_name':  r'Registrant: *(.+)',
        'registrar':        r'Sponsoring Registrar: *(.+)',
        'expiration_date':  r'Expiration Time: *(.+)',
        'name_servers':     r'Name Server: *(.+)',  # list of name servers
        'emails':           EMAIL_REGEX,
    }

    def __init__(self, domain, text):
        if 'No match for "' in text:
            raise PywhoisError(text)
        else:
            WhoisEntry.__init__(self, domain, text, self.regex)
            
            
class WhoisWebsite(WhoisEntry):
    """Whois parser for .website domains"""

    def __init__(self, domain, text):
        if 'No match for "' in text:
            raise PywhoisError(text)
        else:
            WhoisEntry.__init__(self, domain, text)


class WhoisML(WhoisEntry):
    """Whois parser for .ml domains"""

    regex = {
        'domain_name':      r'Domain name:\s*([^(i|\n)]+)',
        'registrar':        r'Organization: *(.+)',
        'creation_date':    r'Domain registered: *(.+)',
        'expiration_date':  r'Record will expire on: *(.+)',
        'name_servers':     r'Domain Nameservers:\s+((?:.+\n)*)',
        'emails':           EMAIL_REGEX
    }

    def __init__(self, domain, text):
        if 'Invalid query or domain name not known in the Point ML Domain Registry' in text:
            raise PywhoisError(text)
        else:
            WhoisEntry.__init__(self, domain, text, self.regex)
    
    def _preprocess(self, attr, value):
        if attr == 'name_servers':
            return [
                line.strip()
                for line in value.split("\n")
                if line != ""
            ]
        return super(WhoisML, self)._preprocess(attr, value)

      
class WhoisOoo(WhoisEntry):
    """Whois parser for .ooo domains"""

    def __init__(self, domain, text):
        if 'No entries found for the selected source(s).' in text:
            raise PywhoisError(text)
        else:
            WhoisEntry.__init__(self, domain, text, self.regex)
            
            
class WhoisMarket(WhoisEntry):
    """Whois parser for .market domains"""

    def __init__(self, domain, text):
        if 'No entries found for the selected source(s).' in text:
            raise PywhoisError(text)
        else:
            WhoisEntry.__init__(self, domain, text, self.regex)


class WhoisZa(WhoisEntry):
    """Whois parser for .za domains"""

    regex = {
        'domain_name':                    r'Domain Name: *(.+)',
        'domain__id':                     r'Domain ID: *(.+)',
        'whois_server':                   r'Registrar WHOIS Server: *(.+)',
        'registrar':                      r'Registrar: *(.+)',
        'registrar_id':                   r'Registrar IANA ID: *(.+)',
        'registrar_url':                  r'Registrar URL: *(.+)',
        'registrar_email':                r'Registrar Abuse Contact Email: *(.+)',
        'registrar_phone':                r'Registrar Abuse Contact Phone: *(.+)',
        'status':                         r'Domain Status: *(.+)',
        'registrant_id':                  r'Registry Registrant ID: *(.+)',
        'registrant_name':                r'Registrant Name: *(.+)',
        'registrant_organization':        r'Registrant Organization: *(.+)',
        'registrant_street':              r'Registrant Street: *(.+)',
        'registrant_city':                r'Registrant City: *(.+)',
        'registrant_state_province':      r'Registrant State/Province: *(.+)',
        'registrant_postal_code':         r'Registrant Postal Code: *(.+)',
        'registrant_country':             r'Registrant Country: *(.+)',
        'registrant_phone':               r'Registrant Phone: *(.+)',
        'registrant_email':               r'Registrant Email: *(.+)',
        'registrant_fax':                 r'Registrant Fax: *(.+)',
        'admin_id':                       r'Registry Admin ID: *(.+)',
        'admin':                          r'Admin Name: *(.+)',
        'admin_organization':             r'Admin Organization: *(.+)',
        'admin_street':                   r'Admin Street: *(.+)',
        'admin_city':                     r'Admin City: *(.+)',
        'admin_state_province':           r'Admin State/Province: *(.+)',
        'admin_postal_code':              r'Admin Postal Code: *(.+)',
        'admin_country':                  r'Admin Country: *(.+)',
        'admin_phone':                    r'Admin Phone: *(.+)',
        'admin_phone_ext':                r'Admin Phone Ext: *(.+)',
        'admin_email':                    r'Admin Email: *(.+)',
        'admin_fax':                      r'Admin Fax: *(.+)',
        'admin_fax_ext':                  r'Admin Fax Ext: *(.+)',
        'admin_application_purpose':      r'Admin Application Purpose: *(.+)',
        'billing_name': 				  r'Billing Name: *(.+)',
        'billing_organization': 		  r'Billing Organization: *(.+)',
        'billing_street': 				  r'Billing Street: *(.+)',
        'billing_city': 				  r'Billing City: *(.+)',
        'billing_state_province': 		  r'Billing State/Province: *(.+)',
        'billing_postal_code': 			  r'Billing Postal Code: *(.+)',
        'billing_country': 				  r'Billing Country: *(.+)',
        'billing_phone': 				  r'Billing Phone: *(.+)',
        'billing_phone_ext': 			  r'Billing Phone Ext: *(.+)',
        'billing_fax': 					  r'Billing Fax: *(.+)',
        'billing_fax_ext': 				  r'Billing Fax Ext: *(.+)',
        'billing_email': 				  r'Billing Email: *(.+)',
        'tech_id':                        r'Registry Tech ID: *(.+)',
        'tech_name':                      r'Tech Name: *(.+)',
        'tech_organization':              r'Tech Organization: *(.+)',
        'tech_street':                    r'Tech Street: *(.+)',
        'tech_city':                      r'Tech City: *(.+)',
        'tech_state_province':            r'Tech State/Province: *(.+)',
        'tech_postal_code':               r'Tech Postal Code: *(.+)',
        'tech_country':                   r'Tech Country: *(.+)',
        'tech_phone':                     r'Tech Phone: *(.+)',
        'tech_email':                     r'Tech Email: *(.+)',
        'tech_fax':                       r'Tech Fax: *(.+)',
        'name_servers':                   r'Name Server: *(.+)',  # list of name servers
        'creation_date':                  r'Creation Date: *(.+)',
        'expiration_date':                r'Registry Expiry Date: *(.+)',
        'updated_date':                   r'Updated Date: *(.+)',
    }

    def __init__(self, domain, text):
        if text.startswith('Available'):
            raise PywhoisError(text)
        else:
            WhoisEntry.__init__(self, domain, text, self.regex)


class WhoisBw(WhoisEntry):
    """Whois parser for .bw domains"""
    regex = {
        'domain_name':                      r'Domain Name\.*: *(.+)',
        'domain_id':                        r'Registry Domain ID\.*: *(.+)',
        'creation_date':                    r'Creation Date: (.+)',
        'registrar':                        r'Registrar: (.+)',
        'registrant_name':                  r'RegistrantName: *(.+)',
        'registrant_org':                   r'RegistrantOrganization: (.+)',
        'registrant_address':               r'RegistrantStreet: *(.+)',
        'registrant_city':                  r'RegistrantCity: *(.+)',
        'registrant_country':               r'RegistrantCountry\.*: *(.+)',
        'registrant_phone':                 r'RegistrantPhone\.*: *(.+)',
        'registrant_email':                 r'RegistrantEmail\.*: *(.+)',
        'admin_name':                       r'AdminName: *(.+)',
        'admin_org':                        r'AdminOrganization: (.+)',
        'admin_address':                    r'AdminStreet: *(.+)',
        'admin_city':                       r'AdminCity: *(.+)',
        'admin_country':                    r'AdminCountry\.*: *(.+)',
        'admin_phone':                      r'AdminPhone\.*: *(.+)',
        'admin_email':                      r'AdminEmail\.*: *(.+)',
        'tech_name':                        r'TechName: *(.+)',
        'tech_org':                         r'TechOrganization: (.+)',
        'tech_address':                     r'TechStreet: *(.+)',
        'tech_city':                        r'TechCity: *(.+)',
        'tech_country':                     r'TechCountry\.*: *(.+)',
        'tech_phone':                       r'TechPhone\.*: *(.+)',
        'tech_email':                       r'TechEmail\.*: *(.+)',
        'billing_name':                     r'BillingName: *(.+)',
        'billing_org':                      r'BillingOrganization: (.+)',
        'billing_address':                  r'BillingStreet: *(.+)',
        'billing_city':                     r'BillingCity: *(.+)',
        'billing_country':                  r'BillingCountry\.*: *(.+)',
        'billing_phone':                    r'BillingPhone\.*: *(.+)',
        'billing_email':                    r'BillingEmail\.*: *(.+)',
        'name_servers':                     r'Name Server\.*: *(.+)',
        'dnssec':                           r'dnssec\.*: *(.+)',
    }
    def __init__(self, domain, text):
        if 'not registered' in text:
            raise PywhoisError(text)
        else:
            WhoisEntry.__init__(self, domain, text, self.regex)


class WhoisTN(WhoisEntry):
    """Whois parser for .tn domains"""

    regex = {
        'domain_name':                    r'Domain name.*: (.+)',
        'registrar':                      r'Registrar.*: (.+)',
        'creation_date':                  r'Creation date.*: (.+)',
        'status':                         r'Domain status.*: (.+)',
        
        'registrant_name':                r'(?:Owner Contact\nName.*: )(.+)',
        'registrant_address':             r'(?:Owner Contact\n.*:.*\n.*\n.*: )(.+)',
        'registrant_address2':            r'(?:Owner Contact\n.*:.*\n.*\n.*\n.*: )(.+)',
        'registrant_city':                r'(?:Owner Contact\n.*:.*\n.*\n.*\n.*: )(.+)',
        'registrant_state':               r'(?:Owner Contact\n.*:.*\n.*\n.*\n.*\n.*\n.*: )(.+)',
        'aregistrant_zip':                r'(?:Owner Contact\n.*:.*\n.*\n.*\n.*\n.*\n.*\n.*: )(.+)',
        'registrant_country':             r'(?:Owner Contact\n.*:.*\n.*\n.*\n.*\n.*\n.*\n.*\n.*: )(.+)',
        'registrant_phone':               r'(?:Owner Contact\n.*:.*\n.*\n.*\n.*\n.*\n.*\n.*\n.*\n.*: )(.+)',
        'registrant_fax':                 r'(?:Owner Contact\n.*:.*\n.*\n.*\n.*\n.*\n.*\n.*\n.*\n.*: )(.+)',
        'registrant_email':               r'(?:Owner Contact\n.*:.*\n.*\n.*\n.*\n.*\n.*\n.*\n.*\n.*\n.*\n.*:)(.+)',
        
        'admin_name':                     r'(?:Administrativ contact\nName.*: )(.+)',
        'admin_first_name':               r'(?:Administrativ contact\n.*:.*\n.*: )(.+)',
        'admin_address':                  r'(?:Administrativ contact\n.*:.*\n.*\n.*: )(.+)',
        'admin_address2':                 r'(?:Administrativ contact\n.*:.*\n.*\n.*\n.*: )(.+)',
        'admin_city':                     r'(?:Administrativ contact\n.*:.*\n.*\n.*\n.*: )(.+)',
        'admin_state':                    r'(?:Administrativ contact\n.*:.*\n.*\n.*\n.*\n.*\n.*: )(.+)',
        'admin_zip':                      r'(?:Administrativ contact\n.*:.*\n.*\n.*\n.*\n.*\n.*\n.*: )(.+)',
        'admin_country':                  r'(?:Administrativ contact\n.*:.*\n.*\n.*\n.*\n.*\n.*\n.*\n.*: )(.+)',
        'admin_phone':                    r'(?:Administrativ contact\n.*:.*\n.*\n.*\n.*\n.*\n.*\n.*\n.*\n.*: )(.+)',
        'admin_fax':                      r'(?:Administrativ contact\n.*:.*\n.*\n.*\n.*\n.*\n.*\n.*\n.*\n.*: )(.+)',
        'admin_email':                    r'(?:Administrativ contact\n.*:.*\n.*\n.*\n.*\n.*\n.*\n.*\n.*\n.*\n.*\n.*:)(.+)',
        
        'tech_name':                     r'(?:Technical contact\nName.*: )(.+)',
        'tech_first_name':               r'(?:Technical contact\n.*:.*\n.*: )(.+)',
        'tech_address':                  r'(?:Technical contact\n.*:.*\n.*\n.*: )(.+)',
        'tech_address2':                 r'(?:Technical contact\n.*:.*\n.*\n.*\n.*: )(.+)',
        'tech_city':                     r'(?:Technical contact\n.*:.*\n.*\n.*\n.*: )(.+)',
        'tech_state':                    r'(?:Technical contact\n.*:.*\n.*\n.*\n.*\n.*\n.*: )(.+)',
        'tech_zip':                      r'(?:Technical contact\n.*:.*\n.*\n.*\n.*\n.*\n.*\n.*: )(.+)',
        'tech_country':                  r'(?:Technical contact\n.*:.*\n.*\n.*\n.*\n.*\n.*\n.*\n.*: )(.+)',
        'tech_phone':                    r'(?:Technical contact\n.*:.*\n.*\n.*\n.*\n.*\n.*\n.*\n.*\n.*: )(.+)',
        'tech_fax':                      r'(?:Technical contact\n.*:.*\n.*\n.*\n.*\n.*\n.*\n.*\n.*\n.*: )(.+)',
        'tech_email':                    r'(?:Technical contact\n.*:.*\n.*\n.*\n.*\n.*\n.*\n.*\n.*\n.*\n.*\n.*:)(.+)',
        
        'name_servers':                   r'(?:servers\nName.*:) (.+)(?:\nName.*:) (.+)',  # list of name servers
    }

    def __init__(self, domain, text):
        if text.startswith('Available'):
            raise PywhoisError(text)
        else:
            WhoisEntry.__init__(self, domain, text, self.regex)<|MERGE_RESOLUTION|>--- conflicted
+++ resolved
@@ -388,13 +388,10 @@
             return WhoisStyle(domain, text)
         elif domain.endswith('.рус') or domain.endswith('.xn--p1acf'):
             return WhoisPyc(domain, text)
-<<<<<<< HEAD
         elif domain.endswith('.life'):
             return WhoisLife(domain, text)
-=======
         elif domain.endswith('.tn'):
             return WhoisTN(domain, text)
->>>>>>> 046395b4
         else:
             return WhoisEntry(domain, text)
 
