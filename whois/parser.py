--- conflicted
+++ resolved
@@ -71,11 +71,8 @@
     '%B %d %Y',                 # August 14 2017
     '%d.%m.%Y %H:%M:%S',        # 08.03.2014 10:28:24
     'before %b-%Y',             # before aug-1996
-<<<<<<< HEAD
     'before %Y-%m-%d',          # before 1996-01-01
-=======
     'before %Y%m%d',            # before 19960821
->>>>>>> d6c81e2b
     '%Y-%m-%d %H:%M:%S (%Z%z)'  # 2017-09-26 11:38:29 (GMT+00:00)
 ]
 
